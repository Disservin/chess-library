/*
MIT License

Copyright (c) 2023 disservin

Permission is hereby granted, free of charge, to any person obtaining a copy
of this software and associated documentation files (the "Software"), to deal
in the Software without restriction, including without limitation the rights
to use, copy, modify, merge, publish, distribute, sublicense, and/or sell
copies of the Software, and to permit persons to whom the Software is
furnished to do so, subject to the following conditions:

The above copyright notice and this permission notice shall be included in all
copies or substantial portions of the Software.

THE SOFTWARE IS PROVIDED "AS IS", WITHOUT WARRANTY OF ANY KIND, EXPRESS OR
IMPLIED, INCLUDING BUT NOT LIMITED TO THE WARRANTIES OF MERCHANTABILITY,
FITNESS FOR A PARTICULAR PURPOSE AND NONINFRINGEMENT. IN NO EVENT SHALL THE
AUTHORS OR COPYRIGHT HOLDERS BE LIABLE FOR ANY CLAIM, DAMAGES OR OTHER
LIABILITY, WHETHER IN AN ACTION OF CONTRACT, TORT OR OTHERWISE, ARISING FROM,
OUT OF OR IN CONNECTION WITH THE SOFTWARE OR THE USE OR OTHER DEALINGS IN THE
SOFTWARE.

Source: https://github.com/Disservin/chess-library
*/

/*
<<<<<<< HEAD
VERSION: 0.5.2
=======
VERSION: 0.5.1
>>>>>>> e92be9ec
*/

#ifndef CHESS_HPP
#define CHESS_HPP

#include <algorithm>
#include <array>
#include <bitset>
#include <cassert>
#include <charconv>
#include <cstdint>
#include <cstring>
#include <fstream>
#include <functional>
#include <iostream>
#include <optional>
#include <sstream>
#include <string>
#include <unordered_map>
#include <utility>
#include <vector>

namespace chess {

/****************************************************************************\
 * Type aliases                                                              *
\****************************************************************************/

using U64      = std::uint64_t;
using Bitboard = std::uint64_t;  // clear distinction between bitboard and U64

/****************************************************************************\
 * Enumerations                                                              *
\****************************************************************************/

// clang-format off
enum Square : uint8_t {
    SQ_A1, SQ_B1, SQ_C1, SQ_D1, SQ_E1, SQ_F1, SQ_G1, SQ_H1,
    SQ_A2, SQ_B2, SQ_C2, SQ_D2, SQ_E2, SQ_F2, SQ_G2, SQ_H2,
    SQ_A3, SQ_B3, SQ_C3, SQ_D3, SQ_E3, SQ_F3, SQ_G3, SQ_H3,
    SQ_A4, SQ_B4, SQ_C4, SQ_D4, SQ_E4, SQ_F4, SQ_G4, SQ_H4,
    SQ_A5, SQ_B5, SQ_C5, SQ_D5, SQ_E5, SQ_F5, SQ_G5, SQ_H5,
    SQ_A6, SQ_B6, SQ_C6, SQ_D6, SQ_E6, SQ_F6, SQ_G6, SQ_H6,
    SQ_A7, SQ_B7, SQ_C7, SQ_D7, SQ_E7, SQ_F7, SQ_G7, SQ_H7,
    SQ_A8, SQ_B8, SQ_C8, SQ_D8, SQ_E8, SQ_F8, SQ_G8, SQ_H8,
    NO_SQ
};
// clang-format on

enum class MoveGenType : uint8_t { ALL, CAPTURE, QUIET };

enum class Direction : int8_t {
    NORTH      = 8,
    WEST       = -1,
    SOUTH      = -8,
    EAST       = 1,
    NORTH_EAST = 9,
    NORTH_WEST = 7,
    SOUTH_WEST = -9,
    SOUTH_EAST = -7
};

enum class File { NO_FILE = -1, FILE_A, FILE_B, FILE_C, FILE_D, FILE_E, FILE_F, FILE_G, FILE_H };

enum class Rank { RANK_1, RANK_2, RANK_3, RANK_4, RANK_5, RANK_6, RANK_7, RANK_8, NO_RANK };

enum class PieceType : uint8_t { PAWN, KNIGHT, BISHOP, ROOK, QUEEN, KING, NONE };

enum class Piece : uint8_t {
    WHITEPAWN,
    WHITEKNIGHT,
    WHITEBISHOP,
    WHITEROOK,
    WHITEQUEEN,
    WHITEKING,
    BLACKPAWN,
    BLACKKNIGHT,
    BLACKBISHOP,
    BLACKROOK,
    BLACKQUEEN,
    BLACKKING,
    NONE
};

enum class Color : uint8_t { WHITE, BLACK, NONE };

enum class CastleSide : uint8_t { KING_SIDE, QUEEN_SIDE };

enum class GameResult { WIN, LOSE, DRAW, NONE };

enum class GameResultReason {
    CHECKMATE,
    STALEMATE,
    INSUFFICIENT_MATERIAL,
    FIFTY_MOVE_RULE,
    THREEFOLD_REPETITION,
    NONE
};

/****************************************************************************\
 * Enum Overloads                                                            *
\****************************************************************************/

#define ADD_BASE_OPERATORS_FOR(T)                                                        \
    constexpr T operator+(T vv_1, int vv_2) { return static_cast<T>(int(vv_1) + vv_2); } \
    constexpr T operator-(T vv_1, int vv_2) { return static_cast<T>(int(vv_1) - vv_2); } \
    constexpr T operator-(T vv) { return static_cast<T>(-int(vv)); }                     \
    constexpr T &operator+=(T &vv_1, int vv_2) { return vv_1 = vv_1 + vv_2; }            \
    constexpr T &operator-=(T &vv_1, int vv_2) { return vv_1 = vv_1 - vv_2; }

#define ADD_INCR_OPERATORS_FOR(T)                                               \
    constexpr T &operator++(T &vv) { return vv = static_cast<T>(int(vv) + 1); } \
    constexpr T &operator--(T &vv) { return vv = static_cast<T>(int(vv) - 1); } \
    constexpr T operator++(T &vv, int) {                                        \
        T result = vv;                                                          \
        ++vv;                                                                   \
        return result;                                                          \
    }                                                                           \
    constexpr T operator--(T &vv, int) {                                        \
        T result = vv;                                                          \
        --vv;                                                                   \
        return result;                                                          \
    }

constexpr Square operator+(Square sq, Direction dir) {
    return static_cast<Square>(static_cast<int8_t>(sq) + static_cast<int8_t>(dir));
}

constexpr Color operator~(Color c) { return Color(static_cast<uint8_t>(c) ^ 1); }

constexpr GameResult operator~(GameResult gm) {
    if (gm == GameResult::WIN)
        return GameResult::LOSE;
    else if (gm == GameResult::LOSE)
        return GameResult::WIN;
    else if (gm == GameResult::DRAW)
        return GameResult::DRAW;
    else
        return GameResult::NONE;
}

constexpr Square operator^(Square sq, int i) {
    return static_cast<Square>(static_cast<uint8_t>(sq) ^ static_cast<uint8_t>(i));
}

/****************************************************************************\
 * Constants                                                                 *
\****************************************************************************/

namespace constants {
constexpr int MAX_SQ                 = 64;
constexpr int MAX_PIECE              = 12;
constexpr int MAX_MOVES              = 256;
constexpr Bitboard DEFAULT_CHECKMASK = 0xFFFFFFFFFFFFFFFF;  // 18446744073709551615ULL

static const std::string STARTPOS = "rnbqkbnr/pppppppp/8/8/8/8/PPPPPPPP/RNBQKBNR w KQkq - 0 1";
}  // namespace constants

// clang-format off
const std::string squareToString[64] = {
    "a1", "b1", "c1", "d1", "e1", "f1", "g1", "h1",
    "a2", "b2", "c2", "d2", "e2", "f2", "g2", "h2",
    "a3", "b3", "c3", "d3", "e3", "f3", "g3", "h3",
    "a4", "b4", "c4", "d4", "e4", "f4", "g4", "h4",
    "a5", "b5", "c5", "d5", "e5", "f5", "g5", "h5",
    "a6", "b6", "c6", "d6", "e6", "f6", "g6", "h6",
    "a7", "b7", "c7", "d7", "e7", "f7", "g7", "h7",
    "a8", "b8", "c8", "d8", "e8", "f8", "g8", "h8",
};
// clang-format on

/// @brief Convert a char to the internal Piece representation
/// @param c
/// @return
constexpr Piece charToPiece(char c) {
    switch (c) {
        case 'P':
            return Piece::WHITEPAWN;
        case 'N':
            return Piece::WHITEKNIGHT;
        case 'B':
            return Piece::WHITEBISHOP;
        case 'R':
            return Piece::WHITEROOK;
        case 'Q':
            return Piece::WHITEQUEEN;
        case 'K':
            return Piece::WHITEKING;
        case 'p':
            return Piece::BLACKPAWN;
        case 'n':
            return Piece::BLACKKNIGHT;
        case 'b':
            return Piece::BLACKBISHOP;
        case 'r':
            return Piece::BLACKROOK;
        case 'q':
            return Piece::BLACKQUEEN;
        case 'k':
            return Piece::BLACKKING;
        case '.':
            return Piece::NONE;
        default:
            break;
    }
    return Piece::NONE;
}

/// @brief Convert a Piece to a char
/// @param piece
/// @return
constexpr char pieceToChar(Piece piece) {
    switch (piece) {
        case Piece::WHITEPAWN:
            return 'P';
        case Piece::WHITEKNIGHT:
            return 'N';
        case Piece::WHITEBISHOP:
            return 'B';
        case Piece::WHITEROOK:
            return 'R';
        case Piece::WHITEQUEEN:
            return 'Q';
        case Piece::WHITEKING:
            return 'K';
        case Piece::BLACKPAWN:
            return 'p';
        case Piece::BLACKKNIGHT:
            return 'n';
        case Piece::BLACKBISHOP:
            return 'b';
        case Piece::BLACKROOK:
            return 'r';
        case Piece::BLACKQUEEN:
            return 'q';
        case Piece::BLACKKING:
            return 'k';
        case Piece::NONE:
            break;
    }
    return '.';
}

constexpr char pieceTypeToChar(PieceType pt) {
    switch (pt) {
        case PieceType::PAWN:
            return 'p';
        case PieceType::KNIGHT:
            return 'n';
        case PieceType::BISHOP:
            return 'b';
        case PieceType::ROOK:
            return 'r';
        case PieceType::QUEEN:
            return 'q';
        case PieceType::KING:
            return 'k';
        case PieceType::NONE:
            assert(false);
            return '.';
    }

    assert(false);
    return ',';
}

constexpr PieceType charToPieceType(char c) {
    switch (c) {
        case 'p':
            return PieceType::PAWN;
        case 'n':
            return PieceType::KNIGHT;
        case 'b':
            return PieceType::BISHOP;
        case 'r':
            return PieceType::ROOK;
        case 'q':
            return PieceType::QUEEN;
        case 'k':
            return PieceType::KING;
        case 'P':
            return PieceType::PAWN;
        case 'N':
            return PieceType::KNIGHT;
        case 'B':
            return PieceType::BISHOP;
        case 'R':
            return PieceType::ROOK;
        case 'Q':
            return PieceType::QUEEN;
        case 'K':
            return PieceType::KING;
    }

    assert(false);
    return PieceType::NONE;
}

/****************************************************************************\
 * Forward declarations                                                      *
\****************************************************************************/
class Board;

namespace utils {
/// @brief Converts a string to a square
/// @param square_str
/// @return
[[nodiscard]] constexpr Square extractSquare(std::string_view square_str);

/// @brief Makes a square from a file and rank
/// @param f
/// @param r
/// @return
[[nodiscard]] constexpr Square fileRankSquare(File f, Rank r);

/// @brief Get the rank of a square
/// @param sq
/// @return
[[nodiscard]] constexpr Rank squareRank(Square sq);

/// @brief Get the file of a square
/// @param a
/// @param b
/// @return
[[nodiscard]] int squareDistance(Square a, Square b);

/// @brief Get the PieceType of a piece
/// @param piece
/// @return
[[nodiscard]] constexpr PieceType typeOfPiece(Piece piece);
}  // namespace utils

/****************************************************************************\
 * Structs                                                                   *
\****************************************************************************/

/// @brief [Internal Usage] 16 bit bitfield
class BitField16 {
   public:
    BitField16() : value_(0) {}

    // Sets the value of the specified group to the given value
    void setGroupValue(uint16_t group_index, uint16_t group_value) {
        assert(group_value < 16 && "group_value must be less than 16");
        assert(group_index < 4 && "group_index must be less than 4");

        // calculate the bit position of the start of the group you want to set
        const uint16_t startBit = group_index * group_size_;
        const auto setMask      = static_cast<uint16_t>(group_value << startBit);

        // clear the bits in the group
        value_ &= ~(0xF << startBit);

        // set the bits in the group
        value_ |= setMask;
    }

    [[nodiscard]] uint16_t getGroup(uint16_t group_index) const {
        assert(group_index < 4 && "group_index must be less than 4");
        uint16_t startBit = group_index * group_size_;
        return (value_ >> startBit) & 0xF;
    }

    void clear() { value_ = 0; }
    [[nodiscard]] uint16_t get() const { return value_; }

   private:
    static constexpr uint16_t group_size_ = 4;  // size of each group
    uint16_t value_                       = 0;
};

class CastlingRights {
   public:
    template <Color color, CastleSide castle, File rook_file>
    void setCastlingRight() {
        int file = static_cast<uint16_t>(rook_file) + 1;

        castling_rights_.setGroupValue(2 * static_cast<int>(color) + static_cast<int>(castle),
                                       static_cast<uint16_t>(file));
    }

    void setCastlingRight(Color color, CastleSide castle, File rook_file) {
        int file = static_cast<uint16_t>(rook_file) + 1;

        castling_rights_.setGroupValue(2 * static_cast<int>(color) + static_cast<int>(castle),
                                       static_cast<uint16_t>(file));
    }

    void clearAllCastlingRights() { castling_rights_.clear(); }

    int clearCastlingRight(Color color, CastleSide castle) {
        castling_rights_.setGroupValue(2 * static_cast<int>(color) + static_cast<int>(castle), 0);

        switch (castle) {
            case CastleSide::KING_SIDE:
                return color == Color::WHITE ? 0 : 2;
            case CastleSide::QUEEN_SIDE:
                return color == Color::WHITE ? 1 : 3;
            default:
                assert(false);
                return -1;
        }
    }

    void clearCastlingRight(Color color) {
        castling_rights_.setGroupValue(2 * static_cast<int>(color), 0);
        castling_rights_.setGroupValue(2 * static_cast<int>(color) + 1, 0);
    }

    [[nodiscard]] bool isEmpty() const { return castling_rights_.get() == 0; }

    [[nodiscard]] bool hasCastlingRight(Color color) const {
        return castling_rights_.getGroup(2 * static_cast<int>(color)) != 0 ||
               castling_rights_.getGroup(2 * static_cast<int>(color) + 1) != 0;
    }

    [[nodiscard]] bool hasCastlingRight(Color color, CastleSide castle) const {
        return castling_rights_.getGroup(2 * static_cast<int>(color) + static_cast<int>(castle)) !=
               0;
    }

    [[nodiscard]] File getRookFile(Color color, CastleSide castle) const {
        return static_cast<File>(
            castling_rights_.getGroup(2 * static_cast<int>(color) + static_cast<int>(castle)) - 1);
    }

    [[nodiscard]] int getHashIndex() const {
        return hasCastlingRight(Color::WHITE, CastleSide::KING_SIDE) +
               2 * hasCastlingRight(Color::WHITE, CastleSide::QUEEN_SIDE) +
               4 * hasCastlingRight(Color::BLACK, CastleSide::KING_SIDE) +
               8 * hasCastlingRight(Color::BLACK, CastleSide::QUEEN_SIDE);
    }

   private:
    /*
     denotes the file of the rook that we castle to
     1248 1248 1248 1248
     0000 0000 0000 0000
     bq   bk   wq   wk
     3    2    1    0    // group index
     */
    BitField16 castling_rights_ = {};
};

struct State {
    U64 hash;
    CastlingRights castling;
    Square enpassant;
    uint8_t half_moves;
    Piece captured_piece;

    State(const U64 &hash, const CastlingRights &castling, const Square &enpassant,
          const uint8_t &half_moves, const Piece &captured_piece)
        : hash(hash),
          castling(castling),
          enpassant(enpassant),
          half_moves(half_moves),
          captured_piece(captured_piece) {}
};

struct Move {
   public:
    Move() = default;
    constexpr Move(uint16_t move) : move_(move), score_(0) {}

    /// @brief Creates a move from a source and target square.
    /// pt is the promotion piece, when you want to create a promotion move you must also
    /// pass PROMOTION as the MoveType template parameter.
    /// @tparam MoveType
    /// @param source
    /// @param target
    /// @param pt
    /// @return
    template <uint16_t MoveType = 0>
    [[nodiscard]] static constexpr Move make(Square source, Square target,
                                             PieceType pt = PieceType::KNIGHT) {
        return Move(MoveType + ((uint16_t(pt) - uint16_t(PieceType::KNIGHT)) << 12) +
                    uint16_t(source << 6) + uint16_t(target));
    }

    /// @brief Get the source square of the move.
    /// @return
    [[nodiscard]] constexpr Square from() const { return static_cast<Square>((move_ >> 6) & 0x3F); }

    /// @brief Get the target square of the move.
    /// @return
    [[nodiscard]] constexpr Square to() const { return static_cast<Square>(move_ & 0x3F); }

    /// @brief Get the type of the move. Can be NORMAL, PROMOTION, ENPASSANT or CASTLING.
    /// @return
    [[nodiscard]] constexpr uint16_t typeOf() const {
        return static_cast<uint16_t>(move_ & (3 << 14));
    }

    /// @brief Get the promotion piece of the move, should only be used if typeOf() returns
    /// PROMOTION.
    /// @return
    [[nodiscard]] constexpr PieceType promotionType() const {
        return static_cast<PieceType>(((move_ >> 12) & 3) + static_cast<int>(PieceType::KNIGHT));
    }

    /// @brief Set the score for a move. Useful if you later want to sort the moves.
    /// @param score
    constexpr void setScore(int16_t score) { score_ = score; }

    [[nodiscard]] constexpr uint16_t move() const { return move_; }
    [[nodiscard]] constexpr int16_t score() const { return score_; }

    bool operator==(const Move &rhs) const { return move_ == rhs.move_; }
    bool operator!=(const Move &rhs) const { return move_ != rhs.move_; }

    static constexpr uint16_t NO_MOVE   = 0;
    static constexpr uint16_t NULL_MOVE = 65;
    static constexpr uint16_t NORMAL    = 0;
    static constexpr uint16_t PROMOTION = 1 << 14;
    static constexpr uint16_t ENPASSANT = 2 << 14;
    static constexpr uint16_t CASTLING  = 3 << 14;

    friend std::ostream &operator<<(std::ostream &os, const Move &move);

   private:
    uint16_t move_;
    int16_t score_;
};

inline std::ostream &operator<<(std::ostream &os, const Move &move) {
    Square from_sq = move.from();
    Square to_sq   = move.to();

    os << squareToString[from_sq] << squareToString[to_sq];
    if (move.typeOf() == Move::PROMOTION) {
        os << pieceTypeToChar(move.promotionType());
    }

    return os;
}

struct Movelist {
   public:
    /// @brief Add a move to the end of the movelist.
    /// @param move
    constexpr void add(Move move) {
        assert(size_ < constants::MAX_MOVES);
        moves_[size_++] = move;
    }

    /// @brief Checks if a move is in the movelist, returns the index of the move if it is found,
    /// otherwise -1.
    /// @param move
    /// @return
    constexpr int find(Move move) {
        for (int i = 0; i < size_; ++i) {
            if (moves_[i] == move) {
                return i;
            }
        }
        return -1;
    }

    /// @brief Return the number of moves in the movelist.
    /// @return
    [[nodiscard]] constexpr int size() const { return size_; }

    /// @brief Checks if the movelist is empty.
    /// @return
    [[nodiscard]] constexpr bool empty() const { return size_ == 0; }

    /// @brief Clears the movelist.
    constexpr void clear() { size_ = 0; }

    /// @brief Sorts the movelist by score in descending order. Uses std::stable_sort.
    inline void sort(int index = 0) {
        std::stable_sort(moves_ + index, moves_ + size_,
                         [](const Move &a, const Move &b) { return a.score() > b.score(); });
    }

    constexpr Move operator[](int index) const { return moves_[index]; }
    constexpr Move &operator[](int index) { return moves_[index]; }

    typedef Move *iterator;
    typedef const Move *const_iterator;

    constexpr iterator begin() { return moves_; }
    constexpr iterator end() { return moves_ + size_; }

    [[nodiscard]] constexpr const_iterator begin() const { return moves_; }
    [[nodiscard]] constexpr const_iterator end() const { return moves_ + size_; }

   private:
    Move moves_[constants::MAX_MOVES]{};
    int size_ = 0;
};

/****************************************************************************\
 * Various utility functions used across the codebase                        *
\****************************************************************************/

namespace utils {

/// @brief Print a bitboard to the console.
/// @param bb
inline void printBitboard(Bitboard bb) {
    std::bitset<constants::MAX_SQ> b(bb);
    std::string str_bitset = b.to_string();
    for (int i = 0; i < constants::MAX_SQ; i += 8) {
        std::string x = str_bitset.substr(i, 8);
        reverse(x.begin(), x.end());
        std::cout << x << std::endl;
    }
    std::cout << '\n' << std::endl;
}

/// @brief Split a string into a vector of strings, using a delimiter.
/// @param string
/// @param delimiter
/// @return
[[nodiscard]] inline std::vector<std::string_view> splitString(std::string_view string,
                                                               const char &delimiter) {
    std::vector<std::string_view> result;
    size_t start = 0;
    size_t end   = string.find(delimiter);

    while (end != std::string_view::npos) {
        result.push_back(string.substr(start, end - start));
        start = end + 1;
        end   = string.find(delimiter, start);
    }

    // Add the last chunk (or the only chunk if there are no delimiters)
    result.push_back(string.substr(start));

    return result;
}

/// @brief Get the file of a square.
/// @param sq
/// @return
[[nodiscard]] constexpr File squareFile(Square sq) { return File(sq & 7); }

/// @brief Get the rank of a square.
/// @param sq
/// @return
[[nodiscard]] constexpr Rank squareRank(Square sq) { return Rank(sq >> 3); }

[[nodiscard]] inline int squareDistance(Square a, Square b) {
    return std::max(std::abs(int(squareFile(a)) - int(squareFile(b))),
                    std::abs(int(squareRank(a)) - int(squareRank(b))));
}

[[nodiscard]] constexpr int diagonalOf(Square sq) {
    return 7 + int(squareRank(sq)) - int(squareFile(sq));
}
[[nodiscard]] constexpr int antiDiagonalOf(Square sq) {
    return int(squareRank(sq)) + int(squareFile(sq));
}

[[nodiscard]] constexpr PieceType typeOfPiece(Piece piece) {
    if (piece == Piece::NONE) return PieceType::NONE;
    return static_cast<PieceType>(static_cast<int>(piece) % 6);
}

[[nodiscard]] constexpr Square relativeSquare(Color c, Square s) {
    return Square(s ^ (static_cast<int>(c) * 56));
}

/// @brief Make a piece from a color and a piece type.
/// @param c
/// @param pt
/// @return
[[nodiscard]] constexpr Piece makePiece(Color c, PieceType pt) {
    return static_cast<Piece>(static_cast<int>(c) * 6 + static_cast<int>(pt));
}

[[nodiscard]] constexpr Square fileRankSquare(File f, Rank r) {
    return static_cast<Square>((static_cast<int>(r) << 3) + static_cast<int>(f));
}

/// @brief Checks if two squares have the same color. I.e light or dark.
/// @param sq1
/// @param sq2
/// @return
[[nodiscard]] constexpr bool sameColor(Square sq1, Square sq2) {
    return ((9 * (sq1 ^ sq2)) & 8) == 0;
}

[[nodiscard]] constexpr Square extractSquare(std::string_view square_str) {
    char letter = square_str[0];
    int file    = letter - 96;
    int rank    = square_str[1] - 48;
    int index   = (rank - 1) * 8 + file - 1;
    return Square(index);
}

/// @brief Checks if a square is on the back rank of a color.
/// @param sq
/// @param color
/// @return
[[nodiscard]] constexpr bool ourBackRank(Square sq, Color color) {
    if (color == Color::WHITE)
        return squareRank(sq) == Rank::RANK_1;
    else
        return squareRank(sq) == Rank::RANK_8;
}

}  // namespace utils

/****************************************************************************\
 * Wrapper around compiler functions                                         *
\****************************************************************************/

namespace builtin {
/// @brief Get the least significant bit of a U64.
/// @param b
/// @return
inline Square lsb(U64 b);

/// @brief Get the most significant bit of a U64.
/// @param b
/// @return
inline Square msb(U64 b);

#if defined(__GNUC__)  // GCC, Clang, ICC
inline Square lsb(U64 b) {
    assert(b);
    return Square(__builtin_ctzll(b));
}

inline Square msb(U64 b) {
    assert(b);
    return Square(63 ^ __builtin_clzll(b));
}

#elif defined(_MSC_VER)  // MSVC

#ifdef _WIN64  // MSVC, WIN64
#include <intrin.h>
inline Square lsb(U64 b) {
    unsigned long idx;
    _BitScanForward64(&idx, b);
    return (Square)idx;
}

inline Square msb(U64 b) {
    unsigned long idx;
    _BitScanReverse64(&idx, b);
    return (Square)idx;
}

#else  // MSVC, WIN32
#include <intrin.h>
inline Square lsb(U64 b) {
    unsigned long idx;

    if (b & 0xffffffff) {
        _BitScanForward(&idx, int32_t(b));
        return Square(idx);
    } else {
        _BitScanForward(&idx, int32_t(b >> 32));
        return Square(idx + 32);
    }
}

inline Square msb(U64 b) {
    unsigned long idx;

    if (b >> 32) {
        _BitScanReverse(&idx, int32_t(b >> 32));
        return Square(idx + 32);
    } else {
        _BitScanReverse(&idx, int32_t(b));
        return Square(idx);
    }
}

#endif

#else  // Compiler is neither GCC nor MSVC compatible

#error "Compiler not supported."

#endif

/// @brief Count the number of set bits in a U64.
/// @param mask
/// @return
inline int popcount(U64 mask) {
#if defined(_MSC_VER) || defined(__INTEL_COMPILER)

    return (uint8_t)_mm_popcnt_u64(mask);

#else  // Assumed gcc or compatible compiler

    return __builtin_popcountll(mask);

#endif
}

/// @brief Get the least significant bit of a U64 and pop it.
/// @param mask
/// @return
inline Square poplsb(Bitboard &mask) {
    Square s = lsb(mask);
    mask &= mask - 1;  // compiler optimizes this to _blsr_u64
    return Square(s);
}

}  // namespace builtin

/****************************************************************************\
 * Polyglot Zobrist Hash                                                     *
\****************************************************************************/
namespace zobrist {
static constexpr U64 RANDOM_ARRAY[781] = {
    0x9D39247E33776D41, 0x2AF7398005AAA5C7, 0x44DB015024623547, 0x9C15F73E62A76AE2,
    0x75834465489C0C89, 0x3290AC3A203001BF, 0x0FBBAD1F61042279, 0xE83A908FF2FB60CA,
    0x0D7E765D58755C10, 0x1A083822CEAFE02D, 0x9605D5F0E25EC3B0, 0xD021FF5CD13A2ED5,
    0x40BDF15D4A672E32, 0x011355146FD56395, 0x5DB4832046F3D9E5, 0x239F8B2D7FF719CC,
    0x05D1A1AE85B49AA1, 0x679F848F6E8FC971, 0x7449BBFF801FED0B, 0x7D11CDB1C3B7ADF0,
    0x82C7709E781EB7CC, 0xF3218F1C9510786C, 0x331478F3AF51BBE6, 0x4BB38DE5E7219443,
    0xAA649C6EBCFD50FC, 0x8DBD98A352AFD40B, 0x87D2074B81D79217, 0x19F3C751D3E92AE1,
    0xB4AB30F062B19ABF, 0x7B0500AC42047AC4, 0xC9452CA81A09D85D, 0x24AA6C514DA27500,
    0x4C9F34427501B447, 0x14A68FD73C910841, 0xA71B9B83461CBD93, 0x03488B95B0F1850F,
    0x637B2B34FF93C040, 0x09D1BC9A3DD90A94, 0x3575668334A1DD3B, 0x735E2B97A4C45A23,
    0x18727070F1BD400B, 0x1FCBACD259BF02E7, 0xD310A7C2CE9B6555, 0xBF983FE0FE5D8244,
    0x9F74D14F7454A824, 0x51EBDC4AB9BA3035, 0x5C82C505DB9AB0FA, 0xFCF7FE8A3430B241,
    0x3253A729B9BA3DDE, 0x8C74C368081B3075, 0xB9BC6C87167C33E7, 0x7EF48F2B83024E20,
    0x11D505D4C351BD7F, 0x6568FCA92C76A243, 0x4DE0B0F40F32A7B8, 0x96D693460CC37E5D,
    0x42E240CB63689F2F, 0x6D2BDCDAE2919661, 0x42880B0236E4D951, 0x5F0F4A5898171BB6,
    0x39F890F579F92F88, 0x93C5B5F47356388B, 0x63DC359D8D231B78, 0xEC16CA8AEA98AD76,
    0x5355F900C2A82DC7, 0x07FB9F855A997142, 0x5093417AA8A7ED5E, 0x7BCBC38DA25A7F3C,
    0x19FC8A768CF4B6D4, 0x637A7780DECFC0D9, 0x8249A47AEE0E41F7, 0x79AD695501E7D1E8,
    0x14ACBAF4777D5776, 0xF145B6BECCDEA195, 0xDABF2AC8201752FC, 0x24C3C94DF9C8D3F6,
    0xBB6E2924F03912EA, 0x0CE26C0B95C980D9, 0xA49CD132BFBF7CC4, 0xE99D662AF4243939,
    0x27E6AD7891165C3F, 0x8535F040B9744FF1, 0x54B3F4FA5F40D873, 0x72B12C32127FED2B,
    0xEE954D3C7B411F47, 0x9A85AC909A24EAA1, 0x70AC4CD9F04F21F5, 0xF9B89D3E99A075C2,
    0x87B3E2B2B5C907B1, 0xA366E5B8C54F48B8, 0xAE4A9346CC3F7CF2, 0x1920C04D47267BBD,
    0x87BF02C6B49E2AE9, 0x092237AC237F3859, 0xFF07F64EF8ED14D0, 0x8DE8DCA9F03CC54E,
    0x9C1633264DB49C89, 0xB3F22C3D0B0B38ED, 0x390E5FB44D01144B, 0x5BFEA5B4712768E9,
    0x1E1032911FA78984, 0x9A74ACB964E78CB3, 0x4F80F7A035DAFB04, 0x6304D09A0B3738C4,
    0x2171E64683023A08, 0x5B9B63EB9CEFF80C, 0x506AACF489889342, 0x1881AFC9A3A701D6,
    0x6503080440750644, 0xDFD395339CDBF4A7, 0xEF927DBCF00C20F2, 0x7B32F7D1E03680EC,
    0xB9FD7620E7316243, 0x05A7E8A57DB91B77, 0xB5889C6E15630A75, 0x4A750A09CE9573F7,
    0xCF464CEC899A2F8A, 0xF538639CE705B824, 0x3C79A0FF5580EF7F, 0xEDE6C87F8477609D,
    0x799E81F05BC93F31, 0x86536B8CF3428A8C, 0x97D7374C60087B73, 0xA246637CFF328532,
    0x043FCAE60CC0EBA0, 0x920E449535DD359E, 0x70EB093B15B290CC, 0x73A1921916591CBD,
    0x56436C9FE1A1AA8D, 0xEFAC4B70633B8F81, 0xBB215798D45DF7AF, 0x45F20042F24F1768,
    0x930F80F4E8EB7462, 0xFF6712FFCFD75EA1, 0xAE623FD67468AA70, 0xDD2C5BC84BC8D8FC,
    0x7EED120D54CF2DD9, 0x22FE545401165F1C, 0xC91800E98FB99929, 0x808BD68E6AC10365,
    0xDEC468145B7605F6, 0x1BEDE3A3AEF53302, 0x43539603D6C55602, 0xAA969B5C691CCB7A,
    0xA87832D392EFEE56, 0x65942C7B3C7E11AE, 0xDED2D633CAD004F6, 0x21F08570F420E565,
    0xB415938D7DA94E3C, 0x91B859E59ECB6350, 0x10CFF333E0ED804A, 0x28AED140BE0BB7DD,
    0xC5CC1D89724FA456, 0x5648F680F11A2741, 0x2D255069F0B7DAB3, 0x9BC5A38EF729ABD4,
    0xEF2F054308F6A2BC, 0xAF2042F5CC5C2858, 0x480412BAB7F5BE2A, 0xAEF3AF4A563DFE43,
    0x19AFE59AE451497F, 0x52593803DFF1E840, 0xF4F076E65F2CE6F0, 0x11379625747D5AF3,
    0xBCE5D2248682C115, 0x9DA4243DE836994F, 0x066F70B33FE09017, 0x4DC4DE189B671A1C,
    0x51039AB7712457C3, 0xC07A3F80C31FB4B4, 0xB46EE9C5E64A6E7C, 0xB3819A42ABE61C87,
    0x21A007933A522A20, 0x2DF16F761598AA4F, 0x763C4A1371B368FD, 0xF793C46702E086A0,
    0xD7288E012AEB8D31, 0xDE336A2A4BC1C44B, 0x0BF692B38D079F23, 0x2C604A7A177326B3,
    0x4850E73E03EB6064, 0xCFC447F1E53C8E1B, 0xB05CA3F564268D99, 0x9AE182C8BC9474E8,
    0xA4FC4BD4FC5558CA, 0xE755178D58FC4E76, 0x69B97DB1A4C03DFE, 0xF9B5B7C4ACC67C96,
    0xFC6A82D64B8655FB, 0x9C684CB6C4D24417, 0x8EC97D2917456ED0, 0x6703DF9D2924E97E,
    0xC547F57E42A7444E, 0x78E37644E7CAD29E, 0xFE9A44E9362F05FA, 0x08BD35CC38336615,
    0x9315E5EB3A129ACE, 0x94061B871E04DF75, 0xDF1D9F9D784BA010, 0x3BBA57B68871B59D,
    0xD2B7ADEEDED1F73F, 0xF7A255D83BC373F8, 0xD7F4F2448C0CEB81, 0xD95BE88CD210FFA7,
    0x336F52F8FF4728E7, 0xA74049DAC312AC71, 0xA2F61BB6E437FDB5, 0x4F2A5CB07F6A35B3,
    0x87D380BDA5BF7859, 0x16B9F7E06C453A21, 0x7BA2484C8A0FD54E, 0xF3A678CAD9A2E38C,
    0x39B0BF7DDE437BA2, 0xFCAF55C1BF8A4424, 0x18FCF680573FA594, 0x4C0563B89F495AC3,
    0x40E087931A00930D, 0x8CFFA9412EB642C1, 0x68CA39053261169F, 0x7A1EE967D27579E2,
    0x9D1D60E5076F5B6F, 0x3810E399B6F65BA2, 0x32095B6D4AB5F9B1, 0x35CAB62109DD038A,
    0xA90B24499FCFAFB1, 0x77A225A07CC2C6BD, 0x513E5E634C70E331, 0x4361C0CA3F692F12,
    0xD941ACA44B20A45B, 0x528F7C8602C5807B, 0x52AB92BEB9613989, 0x9D1DFA2EFC557F73,
    0x722FF175F572C348, 0x1D1260A51107FE97, 0x7A249A57EC0C9BA2, 0x04208FE9E8F7F2D6,
    0x5A110C6058B920A0, 0x0CD9A497658A5698, 0x56FD23C8F9715A4C, 0x284C847B9D887AAE,
    0x04FEABFBBDB619CB, 0x742E1E651C60BA83, 0x9A9632E65904AD3C, 0x881B82A13B51B9E2,
    0x506E6744CD974924, 0xB0183DB56FFC6A79, 0x0ED9B915C66ED37E, 0x5E11E86D5873D484,
    0xF678647E3519AC6E, 0x1B85D488D0F20CC5, 0xDAB9FE6525D89021, 0x0D151D86ADB73615,
    0xA865A54EDCC0F019, 0x93C42566AEF98FFB, 0x99E7AFEABE000731, 0x48CBFF086DDF285A,
    0x7F9B6AF1EBF78BAF, 0x58627E1A149BBA21, 0x2CD16E2ABD791E33, 0xD363EFF5F0977996,
    0x0CE2A38C344A6EED, 0x1A804AADB9CFA741, 0x907F30421D78C5DE, 0x501F65EDB3034D07,
    0x37624AE5A48FA6E9, 0x957BAF61700CFF4E, 0x3A6C27934E31188A, 0xD49503536ABCA345,
    0x088E049589C432E0, 0xF943AEE7FEBF21B8, 0x6C3B8E3E336139D3, 0x364F6FFA464EE52E,
    0xD60F6DCEDC314222, 0x56963B0DCA418FC0, 0x16F50EDF91E513AF, 0xEF1955914B609F93,
    0x565601C0364E3228, 0xECB53939887E8175, 0xBAC7A9A18531294B, 0xB344C470397BBA52,
    0x65D34954DAF3CEBD, 0xB4B81B3FA97511E2, 0xB422061193D6F6A7, 0x071582401C38434D,
    0x7A13F18BBEDC4FF5, 0xBC4097B116C524D2, 0x59B97885E2F2EA28, 0x99170A5DC3115544,
    0x6F423357E7C6A9F9, 0x325928EE6E6F8794, 0xD0E4366228B03343, 0x565C31F7DE89EA27,
    0x30F5611484119414, 0xD873DB391292ED4F, 0x7BD94E1D8E17DEBC, 0xC7D9F16864A76E94,
    0x947AE053EE56E63C, 0xC8C93882F9475F5F, 0x3A9BF55BA91F81CA, 0xD9A11FBB3D9808E4,
    0x0FD22063EDC29FCA, 0xB3F256D8ACA0B0B9, 0xB03031A8B4516E84, 0x35DD37D5871448AF,
    0xE9F6082B05542E4E, 0xEBFAFA33D7254B59, 0x9255ABB50D532280, 0xB9AB4CE57F2D34F3,
    0x693501D628297551, 0xC62C58F97DD949BF, 0xCD454F8F19C5126A, 0xBBE83F4ECC2BDECB,
    0xDC842B7E2819E230, 0xBA89142E007503B8, 0xA3BC941D0A5061CB, 0xE9F6760E32CD8021,
    0x09C7E552BC76492F, 0x852F54934DA55CC9, 0x8107FCCF064FCF56, 0x098954D51FFF6580,
    0x23B70EDB1955C4BF, 0xC330DE426430F69D, 0x4715ED43E8A45C0A, 0xA8D7E4DAB780A08D,
    0x0572B974F03CE0BB, 0xB57D2E985E1419C7, 0xE8D9ECBE2CF3D73F, 0x2FE4B17170E59750,
    0x11317BA87905E790, 0x7FBF21EC8A1F45EC, 0x1725CABFCB045B00, 0x964E915CD5E2B207,
    0x3E2B8BCBF016D66D, 0xBE7444E39328A0AC, 0xF85B2B4FBCDE44B7, 0x49353FEA39BA63B1,
    0x1DD01AAFCD53486A, 0x1FCA8A92FD719F85, 0xFC7C95D827357AFA, 0x18A6A990C8B35EBD,
    0xCCCB7005C6B9C28D, 0x3BDBB92C43B17F26, 0xAA70B5B4F89695A2, 0xE94C39A54A98307F,
    0xB7A0B174CFF6F36E, 0xD4DBA84729AF48AD, 0x2E18BC1AD9704A68, 0x2DE0966DAF2F8B1C,
    0xB9C11D5B1E43A07E, 0x64972D68DEE33360, 0x94628D38D0C20584, 0xDBC0D2B6AB90A559,
    0xD2733C4335C6A72F, 0x7E75D99D94A70F4D, 0x6CED1983376FA72B, 0x97FCAACBF030BC24,
    0x7B77497B32503B12, 0x8547EDDFB81CCB94, 0x79999CDFF70902CB, 0xCFFE1939438E9B24,
    0x829626E3892D95D7, 0x92FAE24291F2B3F1, 0x63E22C147B9C3403, 0xC678B6D860284A1C,
    0x5873888850659AE7, 0x0981DCD296A8736D, 0x9F65789A6509A440, 0x9FF38FED72E9052F,
    0xE479EE5B9930578C, 0xE7F28ECD2D49EECD, 0x56C074A581EA17FE, 0x5544F7D774B14AEF,
    0x7B3F0195FC6F290F, 0x12153635B2C0CF57, 0x7F5126DBBA5E0CA7, 0x7A76956C3EAFB413,
    0x3D5774A11D31AB39, 0x8A1B083821F40CB4, 0x7B4A38E32537DF62, 0x950113646D1D6E03,
    0x4DA8979A0041E8A9, 0x3BC36E078F7515D7, 0x5D0A12F27AD310D1, 0x7F9D1A2E1EBE1327,
    0xDA3A361B1C5157B1, 0xDCDD7D20903D0C25, 0x36833336D068F707, 0xCE68341F79893389,
    0xAB9090168DD05F34, 0x43954B3252DC25E5, 0xB438C2B67F98E5E9, 0x10DCD78E3851A492,
    0xDBC27AB5447822BF, 0x9B3CDB65F82CA382, 0xB67B7896167B4C84, 0xBFCED1B0048EAC50,
    0xA9119B60369FFEBD, 0x1FFF7AC80904BF45, 0xAC12FB171817EEE7, 0xAF08DA9177DDA93D,
    0x1B0CAB936E65C744, 0xB559EB1D04E5E932, 0xC37B45B3F8D6F2BA, 0xC3A9DC228CAAC9E9,
    0xF3B8B6675A6507FF, 0x9FC477DE4ED681DA, 0x67378D8ECCEF96CB, 0x6DD856D94D259236,
    0xA319CE15B0B4DB31, 0x073973751F12DD5E, 0x8A8E849EB32781A5, 0xE1925C71285279F5,
    0x74C04BF1790C0EFE, 0x4DDA48153C94938A, 0x9D266D6A1CC0542C, 0x7440FB816508C4FE,
    0x13328503DF48229F, 0xD6BF7BAEE43CAC40, 0x4838D65F6EF6748F, 0x1E152328F3318DEA,
    0x8F8419A348F296BF, 0x72C8834A5957B511, 0xD7A023A73260B45C, 0x94EBC8ABCFB56DAE,
    0x9FC10D0F989993E0, 0xDE68A2355B93CAE6, 0xA44CFE79AE538BBE, 0x9D1D84FCCE371425,
    0x51D2B1AB2DDFB636, 0x2FD7E4B9E72CD38C, 0x65CA5B96B7552210, 0xDD69A0D8AB3B546D,
    0x604D51B25FBF70E2, 0x73AA8A564FB7AC9E, 0x1A8C1E992B941148, 0xAAC40A2703D9BEA0,
    0x764DBEAE7FA4F3A6, 0x1E99B96E70A9BE8B, 0x2C5E9DEB57EF4743, 0x3A938FEE32D29981,
    0x26E6DB8FFDF5ADFE, 0x469356C504EC9F9D, 0xC8763C5B08D1908C, 0x3F6C6AF859D80055,
    0x7F7CC39420A3A545, 0x9BFB227EBDF4C5CE, 0x89039D79D6FC5C5C, 0x8FE88B57305E2AB6,
    0xA09E8C8C35AB96DE, 0xFA7E393983325753, 0xD6B6D0ECC617C699, 0xDFEA21EA9E7557E3,
    0xB67C1FA481680AF8, 0xCA1E3785A9E724E5, 0x1CFC8BED0D681639, 0xD18D8549D140CAEA,
    0x4ED0FE7E9DC91335, 0xE4DBF0634473F5D2, 0x1761F93A44D5AEFE, 0x53898E4C3910DA55,
    0x734DE8181F6EC39A, 0x2680B122BAA28D97, 0x298AF231C85BAFAB, 0x7983EED3740847D5,
    0x66C1A2A1A60CD889, 0x9E17E49642A3E4C1, 0xEDB454E7BADC0805, 0x50B704CAB602C329,
    0x4CC317FB9CDDD023, 0x66B4835D9EAFEA22, 0x219B97E26FFC81BD, 0x261E4E4C0A333A9D,
    0x1FE2CCA76517DB90, 0xD7504DFA8816EDBB, 0xB9571FA04DC089C8, 0x1DDC0325259B27DE,
    0xCF3F4688801EB9AA, 0xF4F5D05C10CAB243, 0x38B6525C21A42B0E, 0x36F60E2BA4FA6800,
    0xEB3593803173E0CE, 0x9C4CD6257C5A3603, 0xAF0C317D32ADAA8A, 0x258E5A80C7204C4B,
    0x8B889D624D44885D, 0xF4D14597E660F855, 0xD4347F66EC8941C3, 0xE699ED85B0DFB40D,
    0x2472F6207C2D0484, 0xC2A1E7B5B459AEB5, 0xAB4F6451CC1D45EC, 0x63767572AE3D6174,
    0xA59E0BD101731A28, 0x116D0016CB948F09, 0x2CF9C8CA052F6E9F, 0x0B090A7560A968E3,
    0xABEEDDB2DDE06FF1, 0x58EFC10B06A2068D, 0xC6E57A78FBD986E0, 0x2EAB8CA63CE802D7,
    0x14A195640116F336, 0x7C0828DD624EC390, 0xD74BBE77E6116AC7, 0x804456AF10F5FB53,
    0xEBE9EA2ADF4321C7, 0x03219A39EE587A30, 0x49787FEF17AF9924, 0xA1E9300CD8520548,
    0x5B45E522E4B1B4EF, 0xB49C3B3995091A36, 0xD4490AD526F14431, 0x12A8F216AF9418C2,
    0x001F837CC7350524, 0x1877B51E57A764D5, 0xA2853B80F17F58EE, 0x993E1DE72D36D310,
    0xB3598080CE64A656, 0x252F59CF0D9F04BB, 0xD23C8E176D113600, 0x1BDA0492E7E4586E,
    0x21E0BD5026C619BF, 0x3B097ADAF088F94E, 0x8D14DEDB30BE846E, 0xF95CFFA23AF5F6F4,
    0x3871700761B3F743, 0xCA672B91E9E4FA16, 0x64C8E531BFF53B55, 0x241260ED4AD1E87D,
    0x106C09B972D2E822, 0x7FBA195410E5CA30, 0x7884D9BC6CB569D8, 0x0647DFEDCD894A29,
    0x63573FF03E224774, 0x4FC8E9560F91B123, 0x1DB956E450275779, 0xB8D91274B9E9D4FB,
    0xA2EBEE47E2FBFCE1, 0xD9F1F30CCD97FB09, 0xEFED53D75FD64E6B, 0x2E6D02C36017F67F,
    0xA9AA4D20DB084E9B, 0xB64BE8D8B25396C1, 0x70CB6AF7C2D5BCF0, 0x98F076A4F7A2322E,
    0xBF84470805E69B5F, 0x94C3251F06F90CF3, 0x3E003E616A6591E9, 0xB925A6CD0421AFF3,
    0x61BDD1307C66E300, 0xBF8D5108E27E0D48, 0x240AB57A8B888B20, 0xFC87614BAF287E07,
    0xEF02CDD06FFDB432, 0xA1082C0466DF6C0A, 0x8215E577001332C8, 0xD39BB9C3A48DB6CF,
    0x2738259634305C14, 0x61CF4F94C97DF93D, 0x1B6BACA2AE4E125B, 0x758F450C88572E0B,
    0x959F587D507A8359, 0xB063E962E045F54D, 0x60E8ED72C0DFF5D1, 0x7B64978555326F9F,
    0xFD080D236DA814BA, 0x8C90FD9B083F4558, 0x106F72FE81E2C590, 0x7976033A39F7D952,
    0xA4EC0132764CA04B, 0x733EA705FAE4FA77, 0xB4D8F77BC3E56167, 0x9E21F4F903B33FD9,
    0x9D765E419FB69F6D, 0xD30C088BA61EA5EF, 0x5D94337FBFAF7F5B, 0x1A4E4822EB4D7A59,
    0x6FFE73E81B637FB3, 0xDDF957BC36D8B9CA, 0x64D0E29EEA8838B3, 0x08DD9BDFD96B9F63,
    0x087E79E5A57D1D13, 0xE328E230E3E2B3FB, 0x1C2559E30F0946BE, 0x720BF5F26F4D2EAA,
    0xB0774D261CC609DB, 0x443F64EC5A371195, 0x4112CF68649A260E, 0xD813F2FAB7F5C5CA,
    0x660D3257380841EE, 0x59AC2C7873F910A3, 0xE846963877671A17, 0x93B633ABFA3469F8,
    0xC0C0F5A60EF4CDCF, 0xCAF21ECD4377B28C, 0x57277707199B8175, 0x506C11B9D90E8B1D,
    0xD83CC2687A19255F, 0x4A29C6465A314CD1, 0xED2DF21216235097, 0xB5635C95FF7296E2,
    0x22AF003AB672E811, 0x52E762596BF68235, 0x9AEBA33AC6ECC6B0, 0x944F6DE09134DFB6,
    0x6C47BEC883A7DE39, 0x6AD047C430A12104, 0xA5B1CFDBA0AB4067, 0x7C45D833AFF07862,
    0x5092EF950A16DA0B, 0x9338E69C052B8E7B, 0x455A4B4CFE30E3F5, 0x6B02E63195AD0CF8,
    0x6B17B224BAD6BF27, 0xD1E0CCD25BB9C169, 0xDE0C89A556B9AE70, 0x50065E535A213CF6,
    0x9C1169FA2777B874, 0x78EDEFD694AF1EED, 0x6DC93D9526A50E68, 0xEE97F453F06791ED,
    0x32AB0EDB696703D3, 0x3A6853C7E70757A7, 0x31865CED6120F37D, 0x67FEF95D92607890,
    0x1F2B1D1F15F6DC9C, 0xB69E38A8965C6B65, 0xAA9119FF184CCCF4, 0xF43C732873F24C13,
    0xFB4A3D794A9A80D2, 0x3550C2321FD6109C, 0x371F77E76BB8417E, 0x6BFA9AAE5EC05779,
    0xCD04F3FF001A4778, 0xE3273522064480CA, 0x9F91508BFFCFC14A, 0x049A7F41061A9E60,
    0xFCB6BE43A9F2FE9B, 0x08DE8A1C7797DA9B, 0x8F9887E6078735A1, 0xB5B4071DBFC73A66,
    0x230E343DFBA08D33, 0x43ED7F5A0FAE657D, 0x3A88A0FBBCB05C63, 0x21874B8B4D2DBC4F,
    0x1BDEA12E35F6A8C9, 0x53C065C6C8E63528, 0xE34A1D250E7A8D6B, 0xD6B04D3B7651DD7E,
    0x5E90277E7CB39E2D, 0x2C046F22062DC67D, 0xB10BB459132D0A26, 0x3FA9DDFB67E2F199,
    0x0E09B88E1914F7AF, 0x10E8B35AF3EEAB37, 0x9EEDECA8E272B933, 0xD4C718BC4AE8AE5F,
    0x81536D601170FC20, 0x91B534F885818A06, 0xEC8177F83F900978, 0x190E714FADA5156E,
    0xB592BF39B0364963, 0x89C350C893AE7DC1, 0xAC042E70F8B383F2, 0xB49B52E587A1EE60,
    0xFB152FE3FF26DA89, 0x3E666E6F69AE2C15, 0x3B544EBE544C19F9, 0xE805A1E290CF2456,
    0x24B33C9D7ED25117, 0xE74733427B72F0C1, 0x0A804D18B7097475, 0x57E3306D881EDB4F,
    0x4AE7D6A36EB5DBCB, 0x2D8D5432157064C8, 0xD1E649DE1E7F268B, 0x8A328A1CEDFE552C,
    0x07A3AEC79624C7DA, 0x84547DDC3E203C94, 0x990A98FD5071D263, 0x1A4FF12616EEFC89,
    0xF6F7FD1431714200, 0x30C05B1BA332F41C, 0x8D2636B81555A786, 0x46C9FEB55D120902,
    0xCCEC0A73B49C9921, 0x4E9D2827355FC492, 0x19EBB029435DCB0F, 0x4659D2B743848A2C,
    0x963EF2C96B33BE31, 0x74F85198B05A2E7D, 0x5A0F544DD2B1FB18, 0x03727073C2E134B1,
    0xC7F6AA2DE59AEA61, 0x352787BAA0D7C22F, 0x9853EAB63B5E0B35, 0xABBDCDD7ED5C0860,
    0xCF05DAF5AC8D77B0, 0x49CAD48CEBF4A71E, 0x7A4C10EC2158C4A6, 0xD9E92AA246BF719E,
    0x13AE978D09FE5557, 0x730499AF921549FF, 0x4E4B705B92903BA4, 0xFF577222C14F0A3A,
    0x55B6344CF97AAFAE, 0xB862225B055B6960, 0xCAC09AFBDDD2CDB4, 0xDAF8E9829FE96B5F,
    0xB5FDFC5D3132C498, 0x310CB380DB6F7503, 0xE87FBB46217A360E, 0x2102AE466EBB1148,
    0xF8549E1A3AA5E00D, 0x07A69AFDCC42261A, 0xC4C118BFE78FEAAE, 0xF9F4892ED96BD438,
    0x1AF3DBE25D8F45DA, 0xF5B4B0B0D2DEEEB4, 0x962ACEEFA82E1C84, 0x046E3ECAAF453CE9,
    0xF05D129681949A4C, 0x964781CE734B3C84, 0x9C2ED44081CE5FBD, 0x522E23F3925E319E,
    0x177E00F9FC32F791, 0x2BC60A63A6F3B3F2, 0x222BBFAE61725606, 0x486289DDCC3D6780,
    0x7DC7785B8EFDFC80, 0x8AF38731C02BA980, 0x1FAB64EA29A2DDF7, 0xE4D9429322CD065A,
    0x9DA058C67844F20C, 0x24C0E332B70019B0, 0x233003B5A6CFE6AD, 0xD586BD01C5C217F6,
    0x5E5637885F29BC2B, 0x7EBA726D8C94094B, 0x0A56A5F0BFE39272, 0xD79476A84EE20D06,
    0x9E4C1269BAA4BF37, 0x17EFEE45B0DEE640, 0x1D95B0A5FCF90BC6, 0x93CBE0B699C2585D,
    0x65FA4F227A2B6D79, 0xD5F9E858292504D5, 0xC2B5A03F71471A6F, 0x59300222B4561E00,
    0xCE2F8642CA0712DC, 0x7CA9723FBB2E8988, 0x2785338347F2BA08, 0xC61BB3A141E50E8C,
    0x150F361DAB9DEC26, 0x9F6A419D382595F4, 0x64A53DC924FE7AC9, 0x142DE49FFF7A7C3D,
    0x0C335248857FA9E7, 0x0A9C32D5EAE45305, 0xE6C42178C4BBB92E, 0x71F1CE2490D20B07,
    0xF1BCC3D275AFE51A, 0xE728E8C83C334074, 0x96FBF83A12884624, 0x81A1549FD6573DA5,
    0x5FA7867CAF35E149, 0x56986E2EF3ED091B, 0x917F1DD5F8886C61, 0xD20D8C88C8FFE65F,
    0x31D71DCE64B2C310, 0xF165B587DF898190, 0xA57E6339DD2CF3A0, 0x1EF6E6DBB1961EC9,
    0x70CC73D90BC26E24, 0xE21A6B35DF0C3AD7, 0x003A93D8B2806962, 0x1C99DED33CB890A1,
    0xCF3145DE0ADD4289, 0xD0E4427A5514FB72, 0x77C621CC9FB3A483, 0x67A34DAC4356550B,
    0xF8D626AAAF278509};

static constexpr U64 castlingKey[16] = {
    0,
    RANDOM_ARRAY[768],
    RANDOM_ARRAY[768 + 1],
    RANDOM_ARRAY[768] ^ RANDOM_ARRAY[768 + 1],
    RANDOM_ARRAY[768 + 2],
    RANDOM_ARRAY[768] ^ RANDOM_ARRAY[768 + 2],
    RANDOM_ARRAY[768 + 1] ^ RANDOM_ARRAY[768 + 2],
    RANDOM_ARRAY[768] ^ RANDOM_ARRAY[768 + 1] ^ RANDOM_ARRAY[768 + 2],
    RANDOM_ARRAY[768 + 3],
    RANDOM_ARRAY[768] ^ RANDOM_ARRAY[768 + 3],
    RANDOM_ARRAY[768 + 1] ^ RANDOM_ARRAY[768 + 3],
    RANDOM_ARRAY[768] ^ RANDOM_ARRAY[768 + 1] ^ RANDOM_ARRAY[768 + 3],
    RANDOM_ARRAY[768 + 3] ^ RANDOM_ARRAY[768 + 2],
    RANDOM_ARRAY[768 + 3] ^ RANDOM_ARRAY[768 + 2] ^ RANDOM_ARRAY[768],
    RANDOM_ARRAY[768 + 1] ^ RANDOM_ARRAY[768 + 2] ^ RANDOM_ARRAY[768 + 3],
    RANDOM_ARRAY[768 + 1] ^ RANDOM_ARRAY[768 + 2] ^ RANDOM_ARRAY[768 + 3] ^ RANDOM_ARRAY[768]};

static constexpr int MAP_HASH_PIECE[12] = {1, 3, 5, 7, 9, 11, 0, 2, 4, 6, 8, 10};

/// @brief [Internal Usage]
/// @param piece
/// @param square
/// @return
inline U64 piece(Piece piece, Square square) {
    return RANDOM_ARRAY[64 * MAP_HASH_PIECE[static_cast<int>(piece)] + square];
}

/// @brief [Internal Usage]
/// @param file
/// @return
inline U64 enpassant(File file) { return RANDOM_ARRAY[772 + static_cast<int>(file)]; }

/// @brief [Internal Usage]
/// @param castling
/// @return
inline U64 castling(int castling) { return castlingKey[castling]; }

/// @brief [Internal Usage]
/// @param idx
/// @return
inline U64 castlingIndex(int idx) { return RANDOM_ARRAY[768 + idx]; }

inline U64 sideToMove() { return RANDOM_ARRAY[780]; }

}  // namespace zobrist

/****************************************************************************\
 * Forward declarations                                                      *
\****************************************************************************/

enum PieceGenType {
    PAWN   = 1,
    KNIGHT = 2,
    BISHOP = 4,
    ROOK   = 8,
    QUEEN  = 16,
    KING   = 32,
};

namespace movegen {

/// @brief Generates all legal moves for a position. The movelist will be
/// emptied before adding the moves.
/// @tparam mt
/// @param movelist
/// @param board
template <MoveGenType mt = MoveGenType::ALL>
void legalmoves(Movelist &movelist, const Board &board,
                int pieces = PieceGenType::PAWN | PieceGenType::KNIGHT | PieceGenType::BISHOP |
                             PieceGenType::ROOK | PieceGenType::QUEEN | PieceGenType::KING);

}  // namespace movegen

/****************************************************************************\
 * Attacks                                                                   *
\****************************************************************************/

namespace attacks {
Bitboard pawn(Color c, Square sq);
Bitboard knight(Square sq);
Bitboard bishop(Square sq, Bitboard occupied);
Bitboard rook(Square sq, Bitboard occupied);
Bitboard queen(Square sq, Bitboard occupied);
Bitboard king(Square sq);

template <Color c>
[[nodiscard]] Bitboard pawnLeftAttacks(const Bitboard pawns);

template <Color c>
[[nodiscard]] Bitboard pawnRightAttacks(const Bitboard pawns);

template <Direction direction>
[[nodiscard]] constexpr Bitboard shift(const Bitboard b);

static constexpr Bitboard MASK_RANK[8] = {
    0xff,         0xff00,         0xff0000,         0xff000000,
    0xff00000000, 0xff0000000000, 0xff000000000000, 0xff00000000000000};

static constexpr Bitboard MASK_FILE[8] = {
    0x101010101010101,  0x202020202020202,  0x404040404040404,  0x808080808080808,
    0x1010101010101010, 0x2020202020202020, 0x4040404040404040, 0x8080808080808080,
};

struct Magic {
    Bitboard mask;
    U64 magic;
    U64 *attacks;
    U64 shift;

    U64 operator()(U64 b) const { return ((b & mask) * magic) >> shift; }
};

constexpr Bitboard RookMagics[constants::MAX_SQ] = {
    0x8a80104000800020ULL, 0x140002000100040ULL,  0x2801880a0017001ULL,  0x100081001000420ULL,
    0x200020010080420ULL,  0x3001c0002010008ULL,  0x8480008002000100ULL, 0x2080088004402900ULL,
    0x800098204000ULL,     0x2024401000200040ULL, 0x100802000801000ULL,  0x120800800801000ULL,
    0x208808088000400ULL,  0x2802200800400ULL,    0x2200800100020080ULL, 0x801000060821100ULL,
    0x80044006422000ULL,   0x100808020004000ULL,  0x12108a0010204200ULL, 0x140848010000802ULL,
    0x481828014002800ULL,  0x8094004002004100ULL, 0x4010040010010802ULL, 0x20008806104ULL,
    0x100400080208000ULL,  0x2040002120081000ULL, 0x21200680100081ULL,   0x20100080080080ULL,
    0x2000a00200410ULL,    0x20080800400ULL,      0x80088400100102ULL,   0x80004600042881ULL,
    0x4040008040800020ULL, 0x440003000200801ULL,  0x4200011004500ULL,    0x188020010100100ULL,
    0x14800401802800ULL,   0x2080040080800200ULL, 0x124080204001001ULL,  0x200046502000484ULL,
    0x480400080088020ULL,  0x1000422010034000ULL, 0x30200100110040ULL,   0x100021010009ULL,
    0x2002080100110004ULL, 0x202008004008002ULL,  0x20020004010100ULL,   0x2048440040820001ULL,
    0x101002200408200ULL,  0x40802000401080ULL,   0x4008142004410100ULL, 0x2060820c0120200ULL,
    0x1001004080100ULL,    0x20c020080040080ULL,  0x2935610830022400ULL, 0x44440041009200ULL,
    0x280001040802101ULL,  0x2100190040002085ULL, 0x80c0084100102001ULL, 0x4024081001000421ULL,
    0x20030a0244872ULL,    0x12001008414402ULL,   0x2006104900a0804ULL,  0x1004081002402ULL};

constexpr Bitboard BishopMagics[constants::MAX_SQ] = {
    0x40040844404084ULL,   0x2004208a004208ULL,   0x10190041080202ULL,   0x108060845042010ULL,
    0x581104180800210ULL,  0x2112080446200010ULL, 0x1080820820060210ULL, 0x3c0808410220200ULL,
    0x4050404440404ULL,    0x21001420088ULL,      0x24d0080801082102ULL, 0x1020a0a020400ULL,
    0x40308200402ULL,      0x4011002100800ULL,    0x401484104104005ULL,  0x801010402020200ULL,
    0x400210c3880100ULL,   0x404022024108200ULL,  0x810018200204102ULL,  0x4002801a02003ULL,
    0x85040820080400ULL,   0x810102c808880400ULL, 0xe900410884800ULL,    0x8002020480840102ULL,
    0x220200865090201ULL,  0x2010100a02021202ULL, 0x152048408022401ULL,  0x20080002081110ULL,
    0x4001001021004000ULL, 0x800040400a011002ULL, 0xe4004081011002ULL,   0x1c004001012080ULL,
    0x8004200962a00220ULL, 0x8422100208500202ULL, 0x2000402200300c08ULL, 0x8646020080080080ULL,
    0x80020a0200100808ULL, 0x2010004880111000ULL, 0x623000a080011400ULL, 0x42008c0340209202ULL,
    0x209188240001000ULL,  0x400408a884001800ULL, 0x110400a6080400ULL,   0x1840060a44020800ULL,
    0x90080104000041ULL,   0x201011000808101ULL,  0x1a2208080504f080ULL, 0x8012020600211212ULL,
    0x500861011240000ULL,  0x180806108200800ULL,  0x4000020e01040044ULL, 0x300000261044000aULL,
    0x802241102020002ULL,  0x20906061210001ULL,   0x5a84841004010310ULL, 0x4010801011c04ULL,
    0xa010109502200ULL,    0x4a02012000ULL,       0x500201010098b028ULL, 0x8040002811040900ULL,
    0x28000010020204ULL,   0x6000020202d0240ULL,  0x8918844842082200ULL, 0x4010011029020020ULL};

inline Bitboard RookAttacks[0x19000]  = {};
inline Bitboard BishopAttacks[0x1480] = {};

inline Magic RookTable[constants::MAX_SQ]   = {};
inline Magic BishopTable[constants::MAX_SQ] = {};

/// @brief
/// @param r
/// @param f
/// @return
[[nodiscard]] inline int validSq(Rank r, File f) {
    return r >= Rank::RANK_1 && r <= Rank::RANK_8 && f >= File::FILE_A && f <= File::FILE_H;
}

/// @brief Make a square from a rank and file
/// @param r
/// @param f
/// @return
[[nodiscard]] inline Square makeSquare(Rank r, File f) {
    return static_cast<Square>(int(r) * 8 + int(f));
}

namespace runtime {
/// @brief [Internal Usage] Slow function to calculate bishop attacks
/// @param sq
/// @param occupied
/// @return
[[nodiscard]] inline Bitboard bishopAttacks(Square sq, Bitboard occupied) {
    Bitboard attacks = 0ULL;

    int r, f;

    int br = sq / 8;
    int bf = sq % 8;

    for (r = br + 1, f = bf + 1; validSq(static_cast<Rank>(r), static_cast<File>(f)); r++, f++) {
        Square s = makeSquare(static_cast<Rank>(r), static_cast<File>(f));
        attacks |= (1ULL << s);
        if (occupied & (1ULL << s)) break;
    }

    for (r = br - 1, f = bf + 1; validSq(static_cast<Rank>(r), static_cast<File>(f)); r--, f++) {
        Square s = makeSquare(static_cast<Rank>(r), static_cast<File>(f));
        attacks |= (1ULL << s);
        if (occupied & (1ULL << s)) break;
    }

    for (r = br + 1, f = bf - 1; validSq(static_cast<Rank>(r), static_cast<File>(f)); r++, f--) {
        Square s = makeSquare(static_cast<Rank>(r), static_cast<File>(f));
        attacks |= (1ULL << s);
        if (occupied & (1ULL << s)) break;
    }

    for (r = br - 1, f = bf - 1; validSq(static_cast<Rank>(r), static_cast<File>(f)); r--, f--) {
        Square s = makeSquare(static_cast<Rank>(r), static_cast<File>(f));
        attacks |= (1ULL << s);
        if (occupied & (1ULL << s)) break;
    }

    return attacks;
}

/// @brief [Internal Usage] Slow function to calculate rook attacks
/// @param sq
/// @param occupied
/// @return
[[nodiscard]] inline Bitboard rookAttacks(Square sq, Bitboard occupied) {
    Bitboard attacks = 0ULL;

    int r, f;

    int rr = sq / 8;
    int rf = sq % 8;

    for (r = rr + 1; validSq(static_cast<Rank>(r), static_cast<File>(rf)); r++) {
        Square s = makeSquare(static_cast<Rank>(r), static_cast<File>(rf));
        attacks |= (1ULL << s);
        if (occupied & (1ULL << s)) break;
    }

    for (r = rr - 1; validSq(static_cast<Rank>(r), static_cast<File>(rf)); r--) {
        Square s = makeSquare(static_cast<Rank>(r), static_cast<File>(rf));
        attacks |= (1ULL << s);
        if (occupied & (1ULL << s)) break;
    }

    for (f = rf + 1; validSq(static_cast<Rank>(rr), static_cast<File>(f)); f++) {
        Square s = makeSquare(static_cast<Rank>(rr), static_cast<File>(f));
        attacks |= (1ULL << s);
        if (occupied & (1ULL << s)) break;
    }

    for (f = rf - 1; validSq(static_cast<Rank>(rr), static_cast<File>(f)); f--) {
        Square s = makeSquare(static_cast<Rank>(rr), static_cast<File>(f));
        attacks |= (1ULL << s);
        if (occupied & (1ULL << s)) break;
    }

    return attacks;
}

/// @brief [Internal Usage] Initializes the magic bitboard tables for sliding pieces
/// @param sq
/// @param table
/// @param magic
/// @param attacks
inline void initSliders(Square sq, Magic table[], U64 magic,
                        const std::function<Bitboard(Square, Bitboard)> &attacks) {
    const Bitboard edges =
        ((MASK_RANK[static_cast<int>(Rank::RANK_1)] | MASK_RANK[static_cast<int>(Rank::RANK_8)]) &
         ~MASK_RANK[static_cast<int>(utils::squareRank(sq))]) |
        ((MASK_FILE[static_cast<int>(File::FILE_A)] | MASK_FILE[static_cast<int>(File::FILE_H)]) &
         ~MASK_FILE[static_cast<int>(utils::squareFile(sq))]);

    Bitboard occ = 0ULL;

    table[sq].magic = magic;
    table[sq].mask  = attacks(sq, occ) & ~edges;
    table[sq].shift = constants::MAX_SQ - builtin::popcount(table[sq].mask);

    if (sq < constants::MAX_SQ - 1) {
        table[sq + 1].attacks = table[sq].attacks + (1 << builtin::popcount(table[sq].mask));
    }

    do {
        table[sq].attacks[table[sq](occ)] = attacks(sq, occ);
        occ                               = (occ - table[sq].mask) & table[sq].mask;
    } while (occ);
}

/// @brief [Internal Usage] Initializes the attacks for the bishop and rook. Called once at startup.
inline void initAttacks() {
    BishopTable[0].attacks = BishopAttacks;
    RookTable[0].attacks   = RookAttacks;

    for (int i = 0; i < constants::MAX_SQ; i++) {
        initSliders(static_cast<Square>(i), BishopTable, BishopMagics[i], runtime::bishopAttacks);
        initSliders(static_cast<Square>(i), RookTable, RookMagics[i], runtime::rookAttacks);
    }
}

}  // namespace runtime

// force initialization of attacks
static auto init = []() {
    runtime::initAttacks();
    return 0;
}();

}  // namespace attacks

/****************************************************************************\
 * Board                                                                     *
\****************************************************************************/
class Board {
   public:
    explicit Board(std::string_view fen = constants::STARTPOS);

    /// @brief [Internal Usage]
    /// @param fen
    void setFenInternal(std::string_view fen);

    virtual void setFen(std::string_view fen);

    /// @brief Get the current FEN string.
    /// @return
    [[nodiscard]] std::string getFen(bool move_counters = true) const;

    void makeMove(const Move &move);
    void unmakeMove(const Move &move);

    /// @brief Make a null move. (Switches the side to move)
    void makeNullMove();
    /// @brief Unmake a null move. (Switches the side to move)
    void unmakeNullMove();

    /// @brief Get the occupancy bitboard from us.
    /// @param color
    /// @return
    [[nodiscard]] Bitboard us(Color color) const {
        return pieces(PieceType::PAWN, color) | pieces(PieceType::KNIGHT, color) |
               pieces(PieceType::BISHOP, color) | pieces(PieceType::ROOK, color) |
               pieces(PieceType::QUEEN, color) | pieces(PieceType::KING, color);
    }

    /// @brief Get the occupancy bitboard of the enemy.
    /// @param color
    /// @return
    [[nodiscard]] Bitboard them(Color color) const { return us(~color); }

    /// @brief Get the current occupancy bitboard.
    /// Faster than calling all() or
    /// us(board.sideToMove()) | them(board.sideToMove()).
    /// @return
    [[nodiscard]] Bitboard occ() const {
        assert(occ_all_ == all());
        return occ_all_;
    }

    /// @brief recalculate all bitboards
    /// @return
    [[nodiscard]] Bitboard all() const { return us(Color::WHITE) | us(Color::BLACK); }

    /// @brief Returns the square of the king for a certain color
    /// @param color
    /// @return
    [[nodiscard]] Square kingSq(Color color) const {
        assert(pieces(PieceType::KING, color) != 0);
        return builtin::lsb(pieces(PieceType::KING, color));
    }

    /// @brief Returns all pieces of a certain type and color
    /// @param type
    /// @param color
    /// @return
    [[nodiscard]] Bitboard pieces(PieceType type, Color color) const {
        return pieces_bb_[static_cast<int>(color)][static_cast<int>(type)];
    }

    /// @brief Returns all pieces of a certain type
    /// @param type
    /// @return
    [[nodiscard]] Bitboard pieces(PieceType type) const {
        return pieces(type, Color::WHITE) | pieces(type, Color::BLACK);
    }

    /// @brief Returns either the piece or the piece type on a square
    /// @tparam T
    /// @param sq
    /// @return
    template <typename T = Piece>
    [[nodiscard]] T at(Square sq) const {
        if constexpr (std::is_same_v<T, PieceType>) {
            return utils::typeOfPiece(board_[sq]);
        } else {
            return board_[sq];
        }
    }

    /// @brief Checks if a move is a capture, enpassant moves are also considered captures.
    /// @param move
    /// @return
    bool isCapture(const Move &move) const {
        return (at(move.to()) != Piece::NONE && move.typeOf() != Move::CASTLING) ||
               move.typeOf() == Move::ENPASSANT;
    }

    [[nodiscard]] static Color color(Piece piece) {
        return static_cast<Color>(static_cast<int>(piece) / 6);
    }

    /// @brief Get the current hash key of the board
    /// @return
    [[nodiscard]] U64 hash() const { return hash_key_; }
    [[nodiscard]] Color sideToMove() const { return side_to_move_; }
    [[nodiscard]] Square enpassantSq() const { return enpassant_sq_; }
    [[nodiscard]] CastlingRights castlingRights() const { return castling_rights_; }
    [[nodiscard]] int halfMoveClock() const { return half_moves_; }
    [[nodiscard]] int fullMoveNumber() const { return 1 + plies_played_ / 2; }

    void set960(bool is960) {
        chess960_ = is960;
        setFen(original_fen_);
    }

    /// @brief Checks if the current position is a chess960, aka. FRC/DFRC position.
    /// @return
    [[nodiscard]] bool chess960() const { return chess960_; }

    /// @brief Get the castling rights as a string
    /// @return
    [[nodiscard]] std::string getCastleString() const;

    /// @brief Checks if the current position is a repetition, set this to 1 if you are writing
    /// a chess engine.
    /// @param count
    /// @return
    [[nodiscard]] bool isRepetition(int count = 2) const;

    /// @brief Checks if the current position is a draw by 50 move rule.
    /// Keep in mind that by the rules of chess, if the position has 50 half moves
    /// it's not necessarily a draw, since checkmate has higher priority, call getHalfMoveDrawType,
    /// to determine whether the position is a draw or checkmate.
    /// @return
    [[nodiscard]] bool isHalfMoveDraw() const { return half_moves_ >= 100; }

    /// @brief Only call this function if isHalfMoveDraw() returns true.
    /// @return
    [[nodiscard]] std::pair<GameResultReason, GameResult> getHalfMoveDrawType() const {
        const Board &board = *this;

        Movelist movelist;
        movegen::legalmoves<MoveGenType::ALL>(movelist, board);

        if (movelist.empty() && inCheck()) {
            return {GameResultReason::CHECKMATE, GameResult::LOSE};
        }

        return {GameResultReason::FIFTY_MOVE_RULE, GameResult::DRAW};
    }

    /// @brief Checks if the current position is a draw by insufficient material.
    /// @return
    [[nodiscard]] bool isInsufficientMaterial() const;

    /// @brief Checks if the game is over. Returns GameResultReason::NONE if the game is not over.
    /// This function calculates all legal moves for the current position to check if the game is
    /// over. If you are writing you should not use this function.
    /// @return
    [[nodiscard]] std::pair<GameResultReason, GameResult> isGameOver() const;

    /// @brief Checks if a square is attacked by the given color.
    /// @param square
    /// @param color
    /// @return
    [[nodiscard]] bool isAttacked(Square square, Color color) const;

    /// @brief Checks if the current side to move is in check
    /// @return
    [[nodiscard]] bool inCheck() const;

    /// @brief Checks if the given color has at least 1 piece thats not pawn and not king
    /// @return
    [[nodiscard]] bool hasNonPawnMaterial(Color color) const;

    /// @brief Regenerates the zobrist hash key
    /// @return
    [[nodiscard]] U64 zobrist() const;

    friend std::ostream &operator<<(std::ostream &os, const Board &board);

   protected:
    virtual void placePiece(Piece piece, Square sq);
    virtual void removePiece(Piece piece, Square sq);

    std::vector<State> prev_states_;

    U64 pieces_bb_[2][6]         = {};
    std::array<Piece, 64> board_ = {};

    U64 hash_key_ = 0ULL;
    U64 occ_all_  = 0ULL;

    CastlingRights castling_rights_ = {};
    uint16_t plies_played_          = 0;

    Color side_to_move_  = Color::WHITE;
    Square enpassant_sq_ = Square::NO_SQ;
    uint8_t half_moves_  = 0;

    bool chess960_ = false;

   private:
    std::string original_fen_;
};

/****************************************************************************\
 * Board Implementations                                                     *
\****************************************************************************/
inline Board::Board(std::string_view fen) { setFenInternal(fen); }

inline void Board::setFenInternal(std::string_view fen) {
    original_fen_ = fen;

    std::fill(std::begin(board_), std::end(board_), Piece::NONE);

    // find leading whitespaces and remove them
    while (fen[0] == ' ') fen.remove_prefix(1);

    occ_all_ = 0ULL;

    for (const auto c : {Color::WHITE, Color::BLACK}) {
        for (int i = 0; i < 6; i++) {
            pieces_bb_[static_cast<int>(c)][i] = 0ULL;
        }
    }

    const auto params = utils::splitString(fen, ' ');

    const auto position   = params[0];
    const auto move_right = params[1];
    const auto castling   = params[2];
    const auto en_passant = params[3];

    if (params.size() > 4) {
        std::from_chars(params[4].data(), params[4].data() + params[4].size(), half_moves_);
    } else {
        half_moves_ = 0;
    }

    if (params.size() > 5) {
        std::from_chars(params[5].data(), params[5].data() + params[5].size(), plies_played_);
        plies_played_ = plies_played_ * 2 - 2;
    } else {
        plies_played_ = 0;
    }

    side_to_move_ = (move_right == "w") ? Color::WHITE : Color::BLACK;

    if (side_to_move_ == Color::BLACK) {
        plies_played_++;
    }

    auto square = Square(56);
    for (char curr : position) {
        if (charToPiece(curr) != Piece::NONE) {
            const Piece piece = charToPiece(curr);
            placePiece(piece, square);
            hash_key_ ^= zobrist::piece(piece, square);

            square = Square(square + 1);
        } else if (curr == '/')
            square = Square(square - 16);
        else if (isdigit(curr)) {
            square = Square(square + (curr - '0'));
        }
    }

    castling_rights_.clearAllCastlingRights();

    for (char i : castling) {
        if (i == '-') break;
        if (!chess960_) {
            if (i == 'K')
                castling_rights_
                    .setCastlingRight<Color::WHITE, CastleSide::KING_SIDE, File::FILE_H>();
            if (i == 'Q')
                castling_rights_
                    .setCastlingRight<Color::WHITE, CastleSide::QUEEN_SIDE, File::FILE_A>();
            if (i == 'k')
                castling_rights_
                    .setCastlingRight<Color::BLACK, CastleSide::KING_SIDE, File::FILE_H>();
            if (i == 'q')
                castling_rights_
                    .setCastlingRight<Color::BLACK, CastleSide::QUEEN_SIDE, File::FILE_A>();
        } else {
            if (i == 'K' || i == 'k') {
                // find rook on the right side of the king
                const auto color   = isupper(i) ? Color::WHITE : Color::BLACK;
                const auto king_sq = kingSq(color);

                const auto sq_corner = color == Color::WHITE ? SQ_H1 : SQ_H8;

                for (int sq = king_sq + 1; sq <= sq_corner; sq++) {
                    if (at<PieceType>(Square(sq)) == PieceType::NONE) continue;
                    if (at<PieceType>(Square(sq)) == PieceType::ROOK &&
                        int(at(Square(sq))) / 6 == int(color)) {
                        castling_rights_.setCastlingRight(color, CastleSide::KING_SIDE,
                                                          utils::squareFile(Square(sq)));
                        break;
                    }
                }

            } else if (i == 'Q' || i == 'q') {
                // find rook on the left side of the king
                const auto color   = isupper(i) ? Color::WHITE : Color::BLACK;
                const auto king_sq = kingSq(color);

                const auto sq_corner = color == Color::WHITE ? SQ_A1 : SQ_A8;

                for (int sq = king_sq - 1; sq >= sq_corner; sq--) {
                    if (at<PieceType>(Square(sq)) == PieceType::NONE) continue;
                    if (at<PieceType>(Square(sq)) == PieceType::ROOK &&
                        int(at(Square(sq))) / 6 == int(color)) {
                        castling_rights_.setCastlingRight(color, CastleSide::QUEEN_SIDE,
                                                          utils::squareFile(Square(sq)));
                        break;
                    }
                }
            } else {
                const auto color   = isupper(i) ? Color::WHITE : Color::BLACK;
                const auto king_sq = kingSq(color);
                const auto file    = static_cast<File>(tolower(i) - 97);
                const auto side    = int(file) > int(utils::squareFile(king_sq))
                                         ? CastleSide::KING_SIDE
                                         : CastleSide::QUEEN_SIDE;
                castling_rights_.setCastlingRight(color, side, file);
            }
        }
    }

    if (en_passant == "-") {
        enpassant_sq_ = NO_SQ;
    } else {
        const char letter = en_passant[0];
        const int file    = letter - 96;
        const int rank    = en_passant[1] - 48;
        enpassant_sq_     = Square((rank - 1) * 8 + file - 1);
    }

    hash_key_ = zobrist();
    occ_all_  = all();

    prev_states_.clear();
    prev_states_.reserve(150);
}

inline void Board::setFen(std::string_view fen) { setFenInternal(fen); }

[[nodiscard]] inline std::string Board::getFen(bool move_counters) const {
    std::stringstream ss;

    // Loop through the ranks of the board in reverse order
    for (int rank = 7; rank >= 0; rank--) {
        int free_space = 0;

        // Loop through the files of the board
        for (int file = 0; file < 8; file++) {
            // Calculate the square index
            const int sq = rank * 8 + file;

            // Get the piece at the current square
            const Piece piece = at(Square(sq));

            // If there is a piece at the current square
            if (piece != Piece::NONE) {
                // If there were any empty squares before this piece,
                // append the number of empty squares to the FEN string
                if (free_space) {
                    ss << free_space;
                    free_space = 0;
                }

                // Append the character representing the piece to the FEN string
                ss << pieceToChar(piece);
            } else {
                // If there is no piece at the current square, increment the
                // counter for the number of empty squares
                free_space++;
            }
        }

        // If there are any empty squares at the end of the rank,
        // append the number of empty squares to the FEN string
        if (free_space != 0) {
            ss << free_space;
        }

        // Append a "/" character to the FEN string, unless this is the last rank
        ss << (rank > 0 ? "/" : "");
    }

    // Append " w " or " b " to the FEN string, depending on which player's turn it is
    ss << (side_to_move_ == Color::WHITE ? " w " : " b ");

    // Append the appropriate characters to the FEN string to indicate
    // whether castling is allowed for each player
    ss << getCastleString();
    if (castling_rights_.isEmpty()) ss << "-";

    // Append information about the en passant square (if any)
    // and the half-move clock and full move number to the FEN string
    if (enpassant_sq_ == NO_SQ)
        ss << " - ";
    else
        ss << " " << squareToString[enpassant_sq_] << " ";

    if (move_counters) ss << halfMoveClock() << " " << fullMoveNumber();

    // Return the resulting FEN string
    return ss.str();
}

[[nodiscard]] inline U64 Board::zobrist() const {
    U64 hash_key = 0ULL;

    U64 wPieces = us(Color::WHITE);
    U64 bPieces = us(Color::BLACK);

    while (wPieces) {
        const Square sq = builtin::poplsb(wPieces);
        hash_key ^= zobrist::piece(at(sq), sq);
    }
    while (bPieces) {
        const Square sq = builtin::poplsb(bPieces);
        hash_key ^= zobrist::piece(at(sq), sq);
    }

    U64 ep_hash = 0ULL;
    if (enpassant_sq_ != NO_SQ) ep_hash ^= zobrist::enpassant(utils::squareFile(enpassant_sq_));

    U64 side_to_move_hash = 0ULL;
    if (side_to_move_ == Color::WHITE) side_to_move_hash ^= zobrist::sideToMove();

    // Castle hash

    U64 castling_hash = 0ULL;
    castling_hash ^= zobrist::castling(castling_rights_.getHashIndex());

    return hash_key ^ ep_hash ^ side_to_move_hash ^ castling_hash;
}

inline std::ostream &operator<<(std::ostream &os, const Board &b) {
    for (int i = 63; i >= 0; i -= 8) {
        os << " " << pieceToChar(b.board_[i - 7]) << " " << pieceToChar(b.board_[i - 6]) << " "
           << pieceToChar(b.board_[i - 5]) << " " << pieceToChar(b.board_[i - 4]) << " "
           << pieceToChar(b.board_[i - 3]) << " " << pieceToChar(b.board_[i - 2]) << " "
           << pieceToChar(b.board_[i - 1]) << " " << pieceToChar(b.board_[i]) << " \n";
    }
    os << "\n\n";
    os << "Side to move: " << static_cast<int>(b.side_to_move_) << "\n";
    os << "Castling rights: " << b.getCastleString() << "\n";
    os << "Halfmoves: " << b.halfMoveClock() << "\n";
    os << "Fullmoves: " << b.fullMoveNumber() << "\n";
    os << "EP: " << static_cast<int>(b.enpassant_sq_) << "\n";
    os << "Hash: " << b.hash_key_ << "\n";

    os << std::endl;
    return os;
}

inline std::string Board::getCastleString() const {
    std::stringstream ss;

    if (chess960_) {
        if (castling_rights_.hasCastlingRight(Color::WHITE, CastleSide::KING_SIDE))
            ss << char(char(castling_rights_.getRookFile(Color::WHITE, CastleSide::KING_SIDE)) +
                       65);
        if (castling_rights_.hasCastlingRight(Color::WHITE, CastleSide::QUEEN_SIDE))
            ss << char(char(castling_rights_.getRookFile(Color::WHITE, CastleSide::QUEEN_SIDE)) +
                       65);
        if (castling_rights_.hasCastlingRight(Color::BLACK, CastleSide::KING_SIDE))
            ss << char(char(castling_rights_.getRookFile(Color::BLACK, CastleSide::KING_SIDE)) +
                       97);
        if (castling_rights_.hasCastlingRight(Color::BLACK, CastleSide::QUEEN_SIDE))
            ss << char(char(castling_rights_.getRookFile(Color::BLACK, CastleSide::QUEEN_SIDE)) +
                       97);
    } else {
        if (castling_rights_.hasCastlingRight(Color::WHITE, CastleSide::KING_SIDE)) ss << "K";
        if (castling_rights_.hasCastlingRight(Color::WHITE, CastleSide::QUEEN_SIDE)) ss << "Q";
        if (castling_rights_.hasCastlingRight(Color::BLACK, CastleSide::KING_SIDE)) ss << "k";
        if (castling_rights_.hasCastlingRight(Color::BLACK, CastleSide::QUEEN_SIDE)) ss << "q";
    }

    return ss.str();
}

inline bool Board::isRepetition(int count) const {
    uint8_t c = 0;

    for (int i = static_cast<int>(prev_states_.size()) - 2;
         i >= 0 && i >= static_cast<int>(prev_states_.size()) - half_moves_ - 1; i -= 2) {
        if (prev_states_[i].hash == hash_key_) c++;

        if (c == count) return true;
    }

    return false;
}

inline bool Board::isInsufficientMaterial() const {
    const auto count = builtin::popcount(occ());

    if (count == 2) return true;

    if (count == 3) {
        if (pieces(PieceType::BISHOP, Color::WHITE) || pieces(PieceType::BISHOP, Color::BLACK))
            return true;
        if (pieces(PieceType::KNIGHT, Color::WHITE) || pieces(PieceType::KNIGHT, Color::BLACK))
            return true;
    }

    if (count == 4) {
        if (pieces(PieceType::BISHOP, Color::WHITE) && pieces(PieceType::BISHOP, Color::BLACK) &&
            utils::sameColor(builtin::lsb(pieces(PieceType::BISHOP, Color::WHITE)),
                             builtin::lsb(pieces(PieceType::BISHOP, Color::BLACK))))
            return true;
    }

    return false;
}

inline std::pair<GameResultReason, GameResult> Board::isGameOver() const {
    if (isHalfMoveDraw()) {
        return getHalfMoveDrawType();
    }

    if (isInsufficientMaterial())
        return {GameResultReason::INSUFFICIENT_MATERIAL, GameResult::DRAW};

    if (isRepetition()) return {GameResultReason::THREEFOLD_REPETITION, GameResult::DRAW};

    const Board &board = *this;

    Movelist movelist;
    movegen::legalmoves<MoveGenType::ALL>(movelist, board);

    if (movelist.empty()) {
        if (inCheck()) return {GameResultReason::CHECKMATE, GameResult::LOSE};
        return {GameResultReason::STALEMATE, GameResult::DRAW};
    }

    return {GameResultReason::NONE, GameResult::NONE};
}

inline bool Board::isAttacked(Square square, Color color) const {
    if (attacks::pawn(~color, square) & pieces(PieceType::PAWN, color)) return true;
    if (attacks::knight(square) & pieces(PieceType::KNIGHT, color)) return true;
    if (attacks::king(square) & pieces(PieceType::KING, color)) return true;

    if (attacks::bishop(square, occ()) &
        (pieces(PieceType::BISHOP, color) | pieces(PieceType::QUEEN, color)))
        return true;
    if (attacks::rook(square, occ()) &
        (pieces(PieceType::ROOK, color) | pieces(PieceType::QUEEN, color)))
        return true;
    return false;
}

inline bool Board::inCheck() const { return isAttacked(kingSq(side_to_move_), ~side_to_move_); }

inline bool Board::hasNonPawnMaterial(Color color) const {
    return pieces(PieceType::KNIGHT, color) | pieces(PieceType::BISHOP, color) |
           pieces(PieceType::ROOK, color) | pieces(PieceType::QUEEN, color);
}

inline void Board::placePiece(Piece piece, Square sq) {
    assert(board_[sq] == Piece::NONE);

    pieces_bb_[static_cast<int>(color(piece))][static_cast<int>(utils::typeOfPiece(piece))] |=
        (1ULL << sq);
    board_[sq] = piece;

    occ_all_ |= (1ULL << sq);
}

inline void Board::removePiece(Piece piece, Square sq) {
    assert(board_[sq] == piece && piece != Piece::NONE);

    board_[sq] = Piece::NONE;

    pieces_bb_[int(color(piece))][int(utils::typeOfPiece(piece))] &= ~(1ULL << sq);

    occ_all_ &= ~(1ULL << sq);
}

inline void Board::makeMove(const Move &move) {
    const auto capture  = at(move.to()) != Piece::NONE && move.typeOf() != Move::CASTLING;
    const auto captured = at(move.to());
    const auto pt       = at<PieceType>(move.from());

    prev_states_.emplace_back(hash_key_, castling_rights_, enpassant_sq_, half_moves_, captured);

    half_moves_++;
    plies_played_++;

    if (enpassant_sq_ != NO_SQ) hash_key_ ^= zobrist::enpassant(utils::squareFile(enpassant_sq_));
    enpassant_sq_ = NO_SQ;

    if (capture) {
        half_moves_ = 0;

        hash_key_ ^= zobrist::piece(captured, move.to());
        removePiece(captured, move.to());

        const auto rank = utils::squareRank(move.to());

        if (utils::typeOfPiece(captured) == PieceType::ROOK &&
            ((rank == Rank::RANK_1 && side_to_move_ == Color::BLACK) ||
             (rank == Rank::RANK_8 && side_to_move_ == Color::WHITE))) {
            const auto king_sq = kingSq(~side_to_move_);
            const auto file = move.to() > king_sq ? CastleSide::KING_SIDE : CastleSide::QUEEN_SIDE;

            if (castling_rights_.getRookFile(~side_to_move_, file) ==
                utils::squareFile(move.to())) {
                const auto idx = castling_rights_.clearCastlingRight(~side_to_move_, file);
                hash_key_ ^= zobrist::castlingIndex(idx);
            }
        }
    }

    if (pt == PieceType::KING && castling_rights_.hasCastlingRight(side_to_move_)) {
        hash_key_ ^= zobrist::castling(castling_rights_.getHashIndex());

        castling_rights_.clearCastlingRight(side_to_move_);

        hash_key_ ^= zobrist::castling(castling_rights_.getHashIndex());

    } else if (pt == PieceType::ROOK && utils::ourBackRank(move.from(), side_to_move_)) {
        const auto king_sq = kingSq(side_to_move_);
        const auto file    = move.from() > king_sq ? CastleSide::KING_SIDE : CastleSide::QUEEN_SIDE;

        if (castling_rights_.getRookFile(side_to_move_, file) == utils::squareFile(move.from())) {
            const auto idx = castling_rights_.clearCastlingRight(side_to_move_, file);
            hash_key_ ^= zobrist::castlingIndex(idx);
        }
    } else if (pt == PieceType::PAWN) {
        half_moves_ = 0;

        const auto possible_ep = static_cast<Square>(move.to() ^ 8);
        if (std::abs(int(move.to()) - int(move.from())) == 16) {
            U64 ep_mask = attacks::pawn(side_to_move_, possible_ep);

            if (ep_mask & pieces(PieceType::PAWN, ~side_to_move_)) {
                enpassant_sq_ = possible_ep;

                hash_key_ ^= zobrist::enpassant(utils::squareFile(enpassant_sq_));
                assert(at(enpassant_sq_) == Piece::NONE);
            }
        }
    }

    if (move.typeOf() == Move::CASTLING) {
        assert(at<PieceType>(move.from()) == PieceType::KING);
        assert(at<PieceType>(move.to()) == PieceType::ROOK);

        bool king_side = move.to() > move.from();
        auto rookTo =
            utils::relativeSquare(side_to_move_, king_side ? Square::SQ_F1 : Square::SQ_D1);
        auto kingTo =
            utils::relativeSquare(side_to_move_, king_side ? Square::SQ_G1 : Square::SQ_C1);

        const auto king = at(move.from());
        const auto rook = at(move.to());

        removePiece(king, move.from());
        removePiece(rook, move.to());

        assert(king == utils::makePiece(side_to_move_, PieceType::KING));
        assert(rook == utils::makePiece(side_to_move_, PieceType::ROOK));

        placePiece(king, kingTo);
        placePiece(rook, rookTo);

        hash_key_ ^= zobrist::piece(king, move.from()) ^ zobrist::piece(king, kingTo);
        hash_key_ ^= zobrist::piece(rook, move.to()) ^ zobrist::piece(rook, rookTo);
    } else if (move.typeOf() == Move::PROMOTION) {
        const auto piece_pawn = utils::makePiece(side_to_move_, PieceType::PAWN);
        const auto piece_prom = utils::makePiece(side_to_move_, move.promotionType());

        removePiece(piece_pawn, move.from());
        placePiece(piece_prom, move.to());

        hash_key_ ^=
            zobrist::piece(piece_pawn, move.from()) ^ zobrist::piece(piece_prom, move.to());
    } else {
        assert(at(move.from()) != Piece::NONE);
        assert(at(move.to()) == Piece::NONE);
        const auto piece = at(move.from());

        removePiece(piece, move.from());
        placePiece(piece, move.to());

        hash_key_ ^= zobrist::piece(piece, move.from()) ^ zobrist::piece(piece, move.to());
    }

    if (move.typeOf() == Move::ENPASSANT) {
        assert(at<PieceType>(move.to() ^ 8) == PieceType::PAWN);

        const auto piece = utils::makePiece(~side_to_move_, PieceType::PAWN);

        removePiece(piece, Square(int(move.to()) ^ 8));

        hash_key_ ^= zobrist::piece(piece, Square(int(move.to()) ^ 8));
    }

    hash_key_ ^= zobrist::sideToMove();

    side_to_move_ = ~side_to_move_;
}

inline void Board::unmakeMove(const Move &move) {
    const auto prev = prev_states_.back();
    prev_states_.pop_back();

    enpassant_sq_    = prev.enpassant;
    castling_rights_ = prev.castling;
    half_moves_      = prev.half_moves;

    plies_played_--;

    side_to_move_ = ~side_to_move_;

    if (move.typeOf() == Move::CASTLING) {
        const bool king_side = move.to() > move.from();

        const auto rook_from_sq = utils::fileRankSquare(king_side ? File::FILE_F : File::FILE_D,
                                                        utils::squareRank(move.from()));
        const auto king_to_sq = utils::fileRankSquare(king_side ? File::FILE_G : File::FILE_C,
                                                      utils::squareRank(move.from()));

        assert(at<PieceType>(rook_from_sq) == PieceType::ROOK);
        assert(at<PieceType>(king_to_sq) == PieceType::KING);

        const auto rook = at(rook_from_sq);
        const auto king = at(king_to_sq);

        removePiece(rook, rook_from_sq);
        removePiece(king, king_to_sq);
        assert(king == utils::makePiece(side_to_move_, PieceType::KING));
        assert(rook == utils::makePiece(side_to_move_, PieceType::ROOK));

        placePiece(king, move.from());
        placePiece(rook, move.to());

        hash_key_ = prev.hash;

        return;
    } else if (move.typeOf() == Move::PROMOTION) {
        const auto pawn  = utils::makePiece(side_to_move_, PieceType::PAWN);
        const auto piece = at(move.to());
        assert(utils::typeOfPiece(piece) == move.promotionType());
        assert(utils::typeOfPiece(piece) != PieceType::PAWN);
        assert(utils::typeOfPiece(piece) != PieceType::KING);
        assert(utils::typeOfPiece(piece) != PieceType::NONE);

        removePiece(piece, move.to());
        placePiece(pawn, move.from());

        if (prev.captured_piece != Piece::NONE) {
            assert(at(move.to()) == Piece::NONE);
            placePiece(prev.captured_piece, move.to());
        }

        hash_key_ = prev.hash;
        return;
    } else {
        assert(at(move.to()) != Piece::NONE);

        const auto piece = at(move.to());
        assert(at(move.from()) == Piece::NONE);

        removePiece(piece, move.to());
        placePiece(piece, move.from());
    }

    if (move.typeOf() == Move::ENPASSANT) {
        const auto pawn   = utils::makePiece(~side_to_move_, PieceType::PAWN);
        const auto pawnTo = static_cast<Square>(enpassant_sq_ ^ 8);

        assert(at(pawnTo) == Piece::NONE);
        placePiece(pawn, pawnTo);
    } else if (prev.captured_piece != Piece::NONE) {
        assert(at(move.to()) == Piece::NONE);
        placePiece(prev.captured_piece, move.to());
    }

    hash_key_ = prev.hash;
}

inline void Board::makeNullMove() {
    prev_states_.emplace_back(hash_key_, castling_rights_, enpassant_sq_, half_moves_, Piece::NONE);

    hash_key_ ^= zobrist::sideToMove();
    if (enpassant_sq_ != NO_SQ) hash_key_ ^= zobrist::enpassant(utils::squareFile(enpassant_sq_));
    enpassant_sq_ = NO_SQ;

    side_to_move_ = ~side_to_move_;

    plies_played_++;
}

inline void Board::unmakeNullMove() {
    const auto &prev = prev_states_.back();

    enpassant_sq_    = prev.enpassant;
    castling_rights_ = prev.castling;
    half_moves_      = prev.half_moves;
    hash_key_        = prev.hash;

    plies_played_--;

    side_to_move_ = ~side_to_move_;

    prev_states_.pop_back();
}

/****************************************************************************\
 * Move Generation                                                           *
\****************************************************************************/

namespace movegen {

// force initialization of squares between
static auto init_squares_between = []() constexpr {
    // initialize squares between table
    std::array<std::array<U64, constants::MAX_SQ>, constants::MAX_SQ> squares_between_bb{};
    U64 sqs = 0;

    for (int sq1 = 0; sq1 < constants::MAX_SQ; ++sq1) {
        for (int sq2 = 0; sq2 < constants::MAX_SQ; ++sq2) {
            sqs = (1ULL << sq1) | (1ULL << sq2);
            if (sq1 == sq2)
                squares_between_bb[sq1][sq2] = 0ull;
            else if (utils::squareFile(Square(sq1)) == utils::squareFile(Square(sq2)) ||
                     utils::squareRank(Square(sq1)) == utils::squareRank(Square(sq2)))
                squares_between_bb[sq1][sq2] =
                    attacks::rook(Square(sq1), sqs) & attacks::rook(Square(sq2), sqs);
            else if (utils::diagonalOf(Square(sq1)) == utils::diagonalOf(Square(sq2)) ||
                     utils::antiDiagonalOf(Square(sq1)) == utils::antiDiagonalOf(Square(sq2)))
                squares_between_bb[sq1][sq2] =
                    attacks::bishop(Square(sq1), sqs) & attacks::bishop(Square(sq2), sqs);
        }
    }

    return squares_between_bb;
};

static const std::array<std::array<U64, 64>, 64> SQUARES_BETWEEN_BB = init_squares_between();

/// @brief [Internal Usage] Generate the checkmask.
/// Returns a bitboard where the attacker path between the king and enemy piece is set.
/// @tparam c
/// @param board
/// @param sq
/// @param double_check
/// @return
template <Color c>
[[nodiscard]] Bitboard checkMask(const Board &board, Square sq, int &double_check) {
    Bitboard mask = 0;
    double_check  = 0;

    const auto opp_knight = board.pieces(PieceType::KNIGHT, ~c);
    const auto opp_bishop = board.pieces(PieceType::BISHOP, ~c);
    const auto opp_rook   = board.pieces(PieceType::ROOK, ~c);
    const auto opp_queen  = board.pieces(PieceType::QUEEN, ~c);

    const auto opp_pawns = board.pieces(PieceType::PAWN, ~c);

    // check for knight checks
    Bitboard knight_attacks = attacks::knight(sq) & opp_knight;
    double_check += bool(knight_attacks);

    mask |= knight_attacks;

    // check for pawn checks
    Bitboard pawn_attacks = attacks::pawn(board.sideToMove(), sq) & opp_pawns;
    mask |= pawn_attacks;
    double_check += bool(pawn_attacks);

    // check for bishop checks
    Bitboard bishop_attacks = attacks::bishop(sq, board.occ()) & (opp_bishop | opp_queen);

    if (bishop_attacks) {
        const auto index = builtin::lsb(bishop_attacks);

        mask |= SQUARES_BETWEEN_BB[sq][index] | (1ULL << index);
        double_check++;
    }

    Bitboard rook_attacks = attacks::rook(sq, board.occ()) & (opp_rook | opp_queen);
    if (rook_attacks) {
        if (builtin::popcount(rook_attacks) > 1) {
            double_check = 2;
            return mask;
        }

        const auto index = builtin::lsb(rook_attacks);

        mask |= SQUARES_BETWEEN_BB[sq][index] | (1ULL << index);
        double_check++;
    }

    if (!mask) {
        return constants::DEFAULT_CHECKMASK;
    }

    return mask;
}

/// @brief [Internal Usage] Generate the pin mask for horizontal and vertical pins.
/// Returns a bitboard where the ray between the king and the pinner is set.
/// @tparam c
/// @param board
/// @param sq
/// @param occ_enemy
/// @param occ_us
/// @return
template <Color c>
[[nodiscard]] Bitboard pinMaskRooks(const Board &board, Square sq, Bitboard occ_enemy,
                                    Bitboard occ_us) {
    Bitboard pin_hv = 0;

    const auto opp_rook  = board.pieces(PieceType::ROOK, ~c);
    const auto opp_queen = board.pieces(PieceType::QUEEN, ~c);

    Bitboard rook_attacks = attacks::rook(sq, occ_enemy) & (opp_rook | opp_queen);

    while (rook_attacks) {
        const auto index = builtin::poplsb(rook_attacks);

        const Bitboard possible_pin = SQUARES_BETWEEN_BB[sq][index] | (1ULL << index);
        if (builtin::popcount(possible_pin & occ_us) == 1) pin_hv |= possible_pin;
    }

    return pin_hv;
}

/// @brief [Internal Usage] Generate the pin mask for diagonal pins.
/// Returns a bitboard where the ray between the king and the pinner is set.
/// @tparam c
/// @param board
/// @param sq
/// @param occ_enemy
/// @param occ_us
/// @return
template <Color c>
[[nodiscard]] Bitboard pinMaskBishops(const Board &board, Square sq, Bitboard occ_enemy,
                                      Bitboard occ_us) {
    Bitboard pin_diag = 0;

    const auto opp_bishop = board.pieces(PieceType::BISHOP, ~c);
    const auto opp_queen  = board.pieces(PieceType::QUEEN, ~c);

    Bitboard bishop_attacks = attacks::bishop(sq, occ_enemy) & (opp_bishop | opp_queen);

    while (bishop_attacks) {
        const auto index = builtin::poplsb(bishop_attacks);

        const Bitboard possible_pin = SQUARES_BETWEEN_BB[sq][index] | (1ULL << index);
        if (builtin::popcount(possible_pin & occ_us) == 1) pin_diag |= possible_pin;
    }

    return pin_diag;
}

/// @brief [Internal Usage] Returns the squares that are attacked by the enemy
/// @tparam c
/// @param board
/// @param enemy_empty
/// @return
template <Color c>
[[nodiscard]] Bitboard seenSquares(const Board &board, Bitboard enemy_empty) {
    auto king_sq = board.kingSq(~c);

    auto queens  = board.pieces(PieceType::QUEEN, c);
    auto pawns   = board.pieces(PieceType::PAWN, c);
    auto knights = board.pieces(PieceType::KNIGHT, c);
    auto bishops = board.pieces(PieceType::BISHOP, c) | queens;
    auto rooks   = board.pieces(PieceType::ROOK, c) | queens;

    auto occ = board.occ();

    Bitboard map_king_atk = attacks::king(king_sq) & enemy_empty;

    if (map_king_atk == 0ull && !board.chess960()) {
        return 0ull;
    }

    occ &= ~(1ULL << king_sq);

    Bitboard seen = attacks::pawnLeftAttacks<c>(pawns) | attacks::pawnRightAttacks<c>(pawns);

    while (knights) {
        const auto index = builtin::poplsb(knights);
        seen |= attacks::knight(index);
    }

    while (bishops) {
        const auto index = builtin::poplsb(bishops);
        seen |= attacks::bishop(index, occ);
    }

    while (rooks) {
        const auto index = builtin::poplsb(rooks);
        seen |= attacks::rook(index, occ);
    }

    const Square index = board.kingSq(c);
    seen |= attacks::king(index);

    return seen;
}

/// @brief [Internal Usage] Generate pawn moves.
/// @tparam c
/// @tparam mt
/// @param board
/// @param moves
/// @param pin_d
/// @param pin_hv
/// @param checkmask
/// @param occ_enemy
template <Color c, MoveGenType mt>
void generatePawnMoves(const Board &board, Movelist &moves, Bitboard pin_d, Bitboard pin_hv,
                       Bitboard checkmask, Bitboard occ_enemy) {
    const auto pawns = board.pieces(PieceType::PAWN, c);

    constexpr Direction UP   = c == Color::WHITE ? Direction::NORTH : Direction::SOUTH;
    constexpr Direction DOWN = c == Color::WHITE ? Direction::SOUTH : Direction::NORTH;
    constexpr Direction DOWN_LEFT =
        c == Color::WHITE ? Direction::SOUTH_WEST : Direction::NORTH_EAST;
    constexpr Direction DOWN_RIGHT =
        c == Color::WHITE ? Direction::SOUTH_EAST : Direction::NORTH_WEST;

    constexpr Bitboard RANK_B_PROMO     = c == Color::WHITE
                                              ? attacks::MASK_RANK[static_cast<int>(Rank::RANK_7)]
                                              : attacks::MASK_RANK[static_cast<int>(Rank::RANK_2)];
    constexpr Bitboard RANK_PROMO       = c == Color::WHITE
                                              ? attacks::MASK_RANK[static_cast<int>(Rank::RANK_8)]
                                              : attacks::MASK_RANK[static_cast<int>(Rank::RANK_1)];
    constexpr Bitboard DOUBLE_PUSH_RANK = c == Color::WHITE
                                              ? attacks::MASK_RANK[static_cast<int>(Rank::RANK_3)]
                                              : attacks::MASK_RANK[static_cast<int>(Rank::RANK_6)];

    // These pawns can maybe take Left or Right
    const Bitboard pawns_lr = pawns & ~pin_hv;

    const Bitboard unpinnedpawns_lr = pawns_lr & ~pin_d;
    const Bitboard pinnedpawns_lr   = pawns_lr & pin_d;

    Bitboard l_pawns = (attacks::pawnLeftAttacks<c>(unpinnedpawns_lr)) |
                       (attacks::pawnLeftAttacks<c>(pinnedpawns_lr) & pin_d);

    Bitboard r_pawns = (attacks::pawnRightAttacks<c>(unpinnedpawns_lr)) |
                       (attacks::pawnRightAttacks<c>(pinnedpawns_lr) & pin_d);

    // Prune moves that don't capture a piece and are not on the checkmask.
    l_pawns &= occ_enemy & checkmask;
    r_pawns &= occ_enemy & checkmask;

    // These pawns can walk Forward
    const Bitboard pawns_hv = pawns & ~pin_d;

    const Bitboard pawns_pinned_hv   = pawns_hv & pin_hv;
    const Bitboard pawns_unpinned_hv = pawns_hv & ~pin_hv;

    // Prune moves that are blocked by a piece
    const Bitboard single_push_unpinned = attacks::shift<UP>(pawns_unpinned_hv) & ~board.occ();
    const Bitboard single_push_pinned = attacks::shift<UP>(pawns_pinned_hv) & pin_hv & ~board.occ();

    // Prune moves that are not on the checkmask.
    Bitboard single_push = (single_push_unpinned | single_push_pinned) & checkmask;

    Bitboard double_push =
        ((attacks::shift<UP>(single_push_unpinned & DOUBLE_PUSH_RANK) & ~board.occ()) |
         (attacks::shift<UP>(single_push_pinned & DOUBLE_PUSH_RANK) & ~board.occ())) &
        checkmask;

    if (pawns & RANK_B_PROMO) {
        Bitboard promo_left  = l_pawns & RANK_PROMO;
        Bitboard promo_right = r_pawns & RANK_PROMO;
        Bitboard promo_push  = single_push & RANK_PROMO;

        // Skip capturing promotions if we are only generating quiet moves.
        // Generates at ALL and CAPTURE
        while (mt != MoveGenType::QUIET && promo_left) {
            const auto index = builtin::poplsb(promo_left);
            moves.add(Move::make<Move::PROMOTION>(index + DOWN_RIGHT, index, PieceType::QUEEN));
            moves.add(Move::make<Move::PROMOTION>(index + DOWN_RIGHT, index, PieceType::ROOK));
            moves.add(Move::make<Move::PROMOTION>(index + DOWN_RIGHT, index, PieceType::BISHOP));
            moves.add(Move::make<Move::PROMOTION>(index + DOWN_RIGHT, index, PieceType::KNIGHT));
        }

        // Skip capturing promotions if we are only generating quiet moves.
        // Generates at ALL and CAPTURE
        while (mt != MoveGenType::QUIET && promo_right) {
            const auto index = builtin::poplsb(promo_right);
            moves.add(Move::make<Move::PROMOTION>(index + DOWN_LEFT, index, PieceType::QUEEN));
            moves.add(Move::make<Move::PROMOTION>(index + DOWN_LEFT, index, PieceType::ROOK));
            moves.add(Move::make<Move::PROMOTION>(index + DOWN_LEFT, index, PieceType::BISHOP));
            moves.add(Move::make<Move::PROMOTION>(index + DOWN_LEFT, index, PieceType::KNIGHT));
        }

        // Skip quiet promotions if we are only generating captures.
        // Generates at ALL and QUIET
        while (mt != MoveGenType::CAPTURE && promo_push) {
            const auto index = builtin::poplsb(promo_push);
            moves.add(Move::make<Move::PROMOTION>(index + DOWN, index, PieceType::QUEEN));
            moves.add(Move::make<Move::PROMOTION>(index + DOWN, index, PieceType::ROOK));
            moves.add(Move::make<Move::PROMOTION>(index + DOWN, index, PieceType::BISHOP));
            moves.add(Move::make<Move::PROMOTION>(index + DOWN, index, PieceType::KNIGHT));
        }
    }

    single_push &= ~RANK_PROMO;
    l_pawns &= ~RANK_PROMO;
    r_pawns &= ~RANK_PROMO;

    while (mt != MoveGenType::QUIET && l_pawns) {
        const auto index = builtin::poplsb(l_pawns);
        moves.add(Move::make<Move::NORMAL>(index + DOWN_RIGHT, index));
    }

    while (mt != MoveGenType::QUIET && r_pawns) {
        const auto index = builtin::poplsb(r_pawns);
        moves.add(Move::make<Move::NORMAL>(index + DOWN_LEFT, index));
    }

    while (mt != MoveGenType::CAPTURE && single_push) {
        const auto index = builtin::poplsb(single_push);
        moves.add(Move::make<Move::NORMAL>(index + DOWN, index));
    }

    while (mt != MoveGenType::CAPTURE && double_push) {
        const auto index = builtin::poplsb(double_push);
        moves.add(Move::make<Move::NORMAL>(index + DOWN + DOWN, index));
    }

    const Square ep = board.enpassantSq();
    if (mt != MoveGenType::QUIET && ep != NO_SQ) {
        const Square epPawn = ep + DOWN;

        const Bitboard ep_mask = (1ull << epPawn) | (1ull << ep);

        /*
         In case the en passant square and the enemy pawn
         that just moved are not on the checkmask
         en passant is not available.
        */
        if ((checkmask & ep_mask) == 0) return;

        const Square kSQ = board.kingSq(c);
        const Bitboard kingMask =
            (1ull << kSQ) & attacks::MASK_RANK[static_cast<int>(utils::squareRank(epPawn))];
        const Bitboard enemyQueenRook =
            board.pieces(PieceType::ROOK, ~c) | board.pieces(PieceType::QUEEN, ~c);

        const bool isPossiblePin = kingMask && enemyQueenRook;
        Bitboard epBB            = attacks::pawn(~c, ep) & pawns_lr;

        // For one en passant square two pawns could potentially take there.

        while (epBB) {
            const Square from = builtin::poplsb(epBB);
            const Square to   = ep;

            /*
             If the pawn is pinned but the en passant square is not on the
             pin mask then the move is illegal.
            */
            if ((1ULL << from) & pin_d && !(pin_d & (1ull << ep))) continue;

            const Bitboard connectingPawns = (1ull << epPawn) | (1ull << from);

            /*
             7k/4p3/8/2KP3r/8/8/8/8 b - - 0 1
             If e7e5 there will be a potential ep square for us on e6.
             However, we cannot take en passant because that would put our king
             in check. For this scenario we check if there's an enemy rook/queen
             that would give check if the two pawns were removed.
             If that's the case then the move is illegal and we can break immediately.
            */
            if (isPossiblePin &&
                (attacks::rook(kSQ, board.occ() & ~connectingPawns) & enemyQueenRook) != 0)
                break;

            moves.add(Move::make<Move::ENPASSANT>(from, to));
        }
    }
}

/// @brief [Internal Usage] Generate knight moves.
/// @param sq
/// @param movable
/// @return
[[nodiscard]] inline Bitboard generateKnightMoves(Square sq) { return attacks::knight(sq); }

/// @brief [Internal Usage] Generate bishop moves.
/// @param sq
/// @param movable
/// @param pin_d
/// @param occ_all
/// @return
[[nodiscard]] inline Bitboard generateBishopMoves(Square sq, Bitboard pin_d, Bitboard occ_all) {
    // The Bishop is pinned diagonally thus can only move diagonally.
    if (pin_d & (1ULL << sq)) return attacks::bishop(sq, occ_all) & pin_d;
    return attacks::bishop(sq, occ_all);
}

/// @brief [Internal Usage] Generate rook moves.
/// @param sq
/// @param movable
/// @param pin_hv
/// @param occ_all
/// @return
[[nodiscard]] inline Bitboard generateRookMoves(Square sq, Bitboard pin_hv, Bitboard occ_all) {
    // The Rook is pinned horizontally thus can only move horizontally.
    if (pin_hv & (1ULL << sq)) return attacks::rook(sq, occ_all) & pin_hv;
    return attacks::rook(sq, occ_all);
}

/// @brief [Internal Usage] Generate queen moves.
/// @param sq
/// @param movable
/// @param pin_d
/// @param pin_hv
/// @param occ_all
/// @return
[[nodiscard]] inline Bitboard generateQueenMoves(Square sq, Bitboard pin_d, Bitboard pin_hv,
                                                 Bitboard occ_all) {
    Bitboard moves = 0ULL;

    if (pin_d & (1ULL << sq))
        moves |= attacks::bishop(sq, occ_all) & pin_d;
    else if (pin_hv & (1ULL << sq))
        moves |= attacks::rook(sq, occ_all) & pin_hv;
    else {
        moves |= attacks::rook(sq, occ_all);
        moves |= attacks::bishop(sq, occ_all);
    }

    return moves;
}

/// @brief [Internal Usage] Generate king moves.
/// @param sq
/// @param _seen
/// @param movable_square
/// @return
[[nodiscard]] inline Bitboard generateKingMoves(Square sq, Bitboard _seen,
                                                Bitboard movable_square) {
    return attacks::king(sq) & movable_square & ~_seen;
}

/// @brief [Internal Usage] Generate castling moves.
/// @tparam c
/// @tparam mt
/// @param board
/// @param sq
/// @param seen
/// @param pinHV
/// @return
template <Color c, MoveGenType mt>
[[nodiscard]] inline Bitboard generateCastleMoves(const Board &board, Square sq, Bitboard seen,
                                                  Bitboard pinHV) {
    if constexpr (mt == MoveGenType::CAPTURE) return 0ull;
    const auto rights = board.castlingRights();

    Bitboard moves = 0ull;

    for (const auto side : {CastleSide::KING_SIDE, CastleSide::QUEEN_SIDE}) {
        if (!rights.hasCastlingRight(c, side)) continue;

        const auto end_king_sq =
            utils::relativeSquare(c, side == CastleSide::KING_SIDE ? Square::SQ_G1 : Square::SQ_C1);
        const auto end_rook_sq =
            utils::relativeSquare(c, side == CastleSide::KING_SIDE ? Square::SQ_F1 : Square::SQ_D1);

        const auto from_rook_sq =
            utils::fileRankSquare(rights.getRookFile(c, side), utils::squareRank(sq));

        const Bitboard not_occ_path       = SQUARES_BETWEEN_BB[sq][from_rook_sq];
        const Bitboard not_attacked_path  = SQUARES_BETWEEN_BB[sq][end_king_sq];
        const Bitboard empty_not_attacked = ~seen & ~(board.occ() & ~(1ull << from_rook_sq));
        const Bitboard withoutRook        = board.occ() & ~(1ull << from_rook_sq);
        const Bitboard withoutKing        = board.occ() & ~(1ull << sq);

        if ((not_attacked_path & empty_not_attacked) == not_attacked_path &&
            ((not_occ_path & ~board.occ()) == not_occ_path) &&
            !((1ull << from_rook_sq) & pinHV &
              attacks::MASK_RANK[static_cast<int>(utils::squareRank(sq))]) &&
            !((1ull << end_rook_sq) & (withoutRook & withoutKing)) &&
            !((1ull << end_king_sq) & (seen | (withoutRook & ~(1ull << sq))))) {
            moves |= (1ull << from_rook_sq);
        }
    }

    return moves;
}

template <typename T>
inline void whileBitboardAdd(Movelist &movelist, Bitboard mask, T func) {
    while (mask) {
        const Square from = builtin::poplsb(mask);
        auto moves        = func(from);
        while (moves) {
            const Square to = builtin::poplsb(moves);
            movelist.add(Move::make<Move::NORMAL>(from, to));
        }
    }
}

/// @brief [Internal Usage] all legal moves for a position
/// @tparam c
/// @tparam mt
/// @param movelist
/// @param board
template <Color c, MoveGenType mt>
void legalmoves(Movelist &movelist, const Board &board, int pieces) {
    /*
     The size of the movelist might not
     be 0! This is done on purpose since it enables
     you to append new move types to any movelist.
    */
    auto king_sq = board.kingSq(c);

    int _doubleCheck = 0;

    Bitboard _occ_us        = board.us(c);
    Bitboard _occ_enemy     = board.us(~c);
    Bitboard _occ_all       = _occ_us | _occ_enemy;
    Bitboard _enemy_emptyBB = ~_occ_us;

    Bitboard _checkMask = checkMask<c>(board, king_sq, _doubleCheck);
    Bitboard _pinHV     = pinMaskRooks<c>(board, king_sq, _occ_enemy, _occ_us);
    Bitboard _pinD      = pinMaskBishops<c>(board, king_sq, _occ_enemy, _occ_us);

    assert(_doubleCheck <= 2);

    // Moves have to be on the checkmask
    Bitboard movable_square;

    // Slider, Knights and King moves can only go to enemy or empty squares.
    if (mt == MoveGenType::ALL)
        movable_square = _enemy_emptyBB;
    else if (mt == MoveGenType::CAPTURE)
        movable_square = _occ_enemy;
    else  // QUIET moves
        movable_square = ~_occ_all;

    if (pieces & PieceGenType::KING) {
        Bitboard _seen = seenSquares<~c>(board, _enemy_emptyBB);

        whileBitboardAdd(movelist, 1ull << king_sq,
                         [&](Square sq) { return generateKingMoves(sq, _seen, movable_square); });

        if (utils::squareRank(king_sq) == (c == Color::WHITE ? Rank::RANK_1 : Rank::RANK_8) &&
            (board.castlingRights().hasCastlingRight(c) &&
             _checkMask == constants::DEFAULT_CHECKMASK)) {
            Bitboard moves_bb = generateCastleMoves<c, mt>(board, king_sq, _seen, _pinHV);

            while (moves_bb) {
                Square to = builtin::poplsb(moves_bb);
                movelist.add(Move::make<Move::CASTLING>(king_sq, to));
            }
        }
    }

    movable_square &= _checkMask;

    // Early return for double check as described earlier
    if (_doubleCheck == 2) return;

    // Add the moves to the movelist.
    if (pieces & PieceGenType::PAWN) {
        generatePawnMoves<c, mt>(board, movelist, _pinD, _pinHV, _checkMask, _occ_enemy);
    }

    if (pieces & PieceGenType::KNIGHT) {
        // Prune knights that are pinned since these cannot move.
        Bitboard knights_mask = board.pieces(PieceType::KNIGHT, c) & ~(_pinD | _pinHV);

        whileBitboardAdd(movelist, knights_mask,
                         [&](Square sq) { return generateKnightMoves(sq) & movable_square; });
    }

    if (pieces & PieceGenType::BISHOP) {
        // Prune horizontally pinned bishops
        Bitboard bishops_mask = board.pieces(PieceType::BISHOP, c) & ~_pinHV;

        whileBitboardAdd(movelist, bishops_mask, [&](Square sq) {
            return generateBishopMoves(sq, _pinD, _occ_all) & movable_square;
        });
    }

    if (pieces & PieceGenType::ROOK) {
        //  Prune diagonally pinned rooks
        Bitboard rooks_mask = board.pieces(PieceType::ROOK, c) & ~_pinD;

        whileBitboardAdd(movelist, rooks_mask, [&](Square sq) {
            return generateRookMoves(sq, _pinHV, _occ_all) & movable_square;
        });
    }

    if (pieces & PieceGenType::QUEEN) {
        // Prune double pinned queens
        Bitboard queens_mask = board.pieces(PieceType::QUEEN, c) & ~(_pinD & _pinHV);

        whileBitboardAdd(movelist, queens_mask, [&](Square sq) {
            return generateQueenMoves(sq, _pinD, _pinHV, _occ_all) & movable_square;
        });
    }
}

template <MoveGenType mt>
inline void legalmoves(Movelist &movelist, const Board &board, int pieces) {
    movelist.clear();

    if (board.sideToMove() == Color::WHITE)
        legalmoves<Color::WHITE, mt>(movelist, board, pieces);
    else
        legalmoves<Color::BLACK, mt>(movelist, board, pieces);
}

}  // namespace movegen

namespace attacks {

/// @brief Shifts a bitboard in a given direction
/// @tparam direction
/// @param b
/// @return
template <Direction direction>
[[nodiscard]] constexpr Bitboard shift(const Bitboard b) {
    switch (direction) {
        case Direction::NORTH:
            return b << 8;
        case Direction::SOUTH:
            return b >> 8;
        case Direction::NORTH_WEST:
            return (b & ~MASK_FILE[0]) << 7;
        case Direction::WEST:
            return (b & ~MASK_FILE[0]) >> 1;
        case Direction::SOUTH_WEST:
            return (b & ~MASK_FILE[0]) >> 9;
        case Direction::NORTH_EAST:
            return (b & ~MASK_FILE[7]) << 9;
        case Direction::EAST:
            return (b & ~MASK_FILE[7]) << 1;
        case Direction::SOUTH_EAST:
            return (b & ~MASK_FILE[7]) >> 7;
    }
}

// clang-format off
// pre-calculated lookup table for pawn attacks
static constexpr Bitboard PawnAttacks[2][constants::MAX_SQ] = {
    // white pawn attacks
    { 0x200, 0x500, 0xa00, 0x1400,
      0x2800, 0x5000, 0xa000, 0x4000,
      0x20000, 0x50000, 0xa0000, 0x140000,
      0x280000, 0x500000, 0xa00000, 0x400000,
      0x2000000, 0x5000000, 0xa000000, 0x14000000,
      0x28000000, 0x50000000, 0xa0000000, 0x40000000,
      0x200000000, 0x500000000, 0xa00000000, 0x1400000000,
      0x2800000000, 0x5000000000, 0xa000000000, 0x4000000000,
      0x20000000000, 0x50000000000, 0xa0000000000, 0x140000000000,
      0x280000000000, 0x500000000000, 0xa00000000000, 0x400000000000,
      0x2000000000000, 0x5000000000000, 0xa000000000000, 0x14000000000000,
      0x28000000000000, 0x50000000000000, 0xa0000000000000, 0x40000000000000,
      0x200000000000000, 0x500000000000000, 0xa00000000000000, 0x1400000000000000,
      0x2800000000000000, 0x5000000000000000, 0xa000000000000000, 0x4000000000000000,
      0x0, 0x0, 0x0, 0x0,
      0x0, 0x0, 0x0, 0x0 },

      // black pawn attacks
      { 0x0, 0x0, 0x0, 0x0,
        0x0, 0x0, 0x0, 0x0,
        0x2, 0x5, 0xa, 0x14,
        0x28, 0x50, 0xa0, 0x40,
        0x200, 0x500, 0xa00, 0x1400,
        0x2800, 0x5000, 0xa000, 0x4000,
        0x20000, 0x50000, 0xa0000, 0x140000,
        0x280000, 0x500000, 0xa00000, 0x400000,
        0x2000000, 0x5000000, 0xa000000, 0x14000000,
        0x28000000, 0x50000000, 0xa0000000, 0x40000000,
        0x200000000, 0x500000000, 0xa00000000, 0x1400000000,
        0x2800000000, 0x5000000000, 0xa000000000, 0x4000000000,
        0x20000000000, 0x50000000000, 0xa0000000000, 0x140000000000,
        0x280000000000, 0x500000000000, 0xa00000000000, 0x400000000000,
        0x2000000000000, 0x5000000000000, 0xa000000000000, 0x14000000000000,
        0x28000000000000, 0x50000000000000, 0xa0000000000000, 0x40000000000000
      }
};

// clang-format on

// pre-calculated lookup table for knight attacks
static constexpr Bitboard KnightAttacks[constants::MAX_SQ] = {
    0x0000000000020400, 0x0000000000050800, 0x00000000000A1100, 0x0000000000142200,
    0x0000000000284400, 0x0000000000508800, 0x0000000000A01000, 0x0000000000402000,
    0x0000000002040004, 0x0000000005080008, 0x000000000A110011, 0x0000000014220022,
    0x0000000028440044, 0x0000000050880088, 0x00000000A0100010, 0x0000000040200020,
    0x0000000204000402, 0x0000000508000805, 0x0000000A1100110A, 0x0000001422002214,
    0x0000002844004428, 0x0000005088008850, 0x000000A0100010A0, 0x0000004020002040,
    0x0000020400040200, 0x0000050800080500, 0x00000A1100110A00, 0x0000142200221400,
    0x0000284400442800, 0x0000508800885000, 0x0000A0100010A000, 0x0000402000204000,
    0x0002040004020000, 0x0005080008050000, 0x000A1100110A0000, 0x0014220022140000,
    0x0028440044280000, 0x0050880088500000, 0x00A0100010A00000, 0x0040200020400000,
    0x0204000402000000, 0x0508000805000000, 0x0A1100110A000000, 0x1422002214000000,
    0x2844004428000000, 0x5088008850000000, 0xA0100010A0000000, 0x4020002040000000,
    0x0400040200000000, 0x0800080500000000, 0x1100110A00000000, 0x2200221400000000,
    0x4400442800000000, 0x8800885000000000, 0x100010A000000000, 0x2000204000000000,
    0x0004020000000000, 0x0008050000000000, 0x00110A0000000000, 0x0022140000000000,
    0x0044280000000000, 0x0088500000000000, 0x0010A00000000000, 0x0020400000000000};

// pre-calculated lookup table for king attacks
static constexpr Bitboard KingAttacks[constants::MAX_SQ] = {
    0x0000000000000302, 0x0000000000000705, 0x0000000000000E0A, 0x0000000000001C14,
    0x0000000000003828, 0x0000000000007050, 0x000000000000E0A0, 0x000000000000C040,
    0x0000000000030203, 0x0000000000070507, 0x00000000000E0A0E, 0x00000000001C141C,
    0x0000000000382838, 0x0000000000705070, 0x0000000000E0A0E0, 0x0000000000C040C0,
    0x0000000003020300, 0x0000000007050700, 0x000000000E0A0E00, 0x000000001C141C00,
    0x0000000038283800, 0x0000000070507000, 0x00000000E0A0E000, 0x00000000C040C000,
    0x0000000302030000, 0x0000000705070000, 0x0000000E0A0E0000, 0x0000001C141C0000,
    0x0000003828380000, 0x0000007050700000, 0x000000E0A0E00000, 0x000000C040C00000,
    0x0000030203000000, 0x0000070507000000, 0x00000E0A0E000000, 0x00001C141C000000,
    0x0000382838000000, 0x0000705070000000, 0x0000E0A0E0000000, 0x0000C040C0000000,
    0x0003020300000000, 0x0007050700000000, 0x000E0A0E00000000, 0x001C141C00000000,
    0x0038283800000000, 0x0070507000000000, 0x00E0A0E000000000, 0x00C040C000000000,
    0x0302030000000000, 0x0705070000000000, 0x0E0A0E0000000000, 0x1C141C0000000000,
    0x3828380000000000, 0x7050700000000000, 0xE0A0E00000000000, 0xC040C00000000000,
    0x0203000000000000, 0x0507000000000000, 0x0A0E000000000000, 0x141C000000000000,
    0x2838000000000000, 0x5070000000000000, 0xA0E0000000000000, 0x40C0000000000000};

/// @brief [Internal Usage] Generate the left side pawn attacks.
/// @tparam c
/// @param pawns
/// @return
template <Color c>
[[nodiscard]] Bitboard pawnLeftAttacks(const Bitboard pawns) {
    return c == Color::WHITE ? (pawns << 7) & ~MASK_FILE[static_cast<int>(File::FILE_H)]
                             : (pawns >> 7) & ~MASK_FILE[static_cast<int>(File::FILE_A)];
}

/// @brief [Internal Usage] Generate the right side pawn attacks.
/// @tparam c
/// @param pawns
/// @return
template <Color c>
[[nodiscard]] Bitboard pawnRightAttacks(const Bitboard pawns) {
    return c == Color::WHITE ? (pawns << 9) & ~MASK_FILE[static_cast<int>(File::FILE_A)]
                             : (pawns >> 9) & ~MASK_FILE[static_cast<int>(File::FILE_H)];
}

/// @brief Returns the pawn attacks for a given color and square
/// @param c
/// @param sq
/// @return
[[nodiscard]] inline Bitboard pawn(Color c, Square sq) { return PawnAttacks[int(c)][sq]; }

/// @brief Returns the knight attacks for a given square
/// @param sq
/// @return
[[nodiscard]] inline Bitboard knight(Square sq) { return KnightAttacks[sq]; }

/// @brief Returns the bishop attacks for a given square
/// @param sq
/// @param occupied
/// @return
[[nodiscard]] inline Bitboard bishop(Square sq, Bitboard occupied) {
    return BishopTable[sq].attacks[BishopTable[sq](occupied)];
}

/// @brief Returns the rook attacks for a given square
/// @param sq
/// @param occupied
/// @return
[[nodiscard]] inline Bitboard rook(Square sq, Bitboard occupied) {
    return RookTable[sq].attacks[RookTable[sq](occupied)];
}

/// @brief Returns the queen attacks for a given square
/// @param sq
/// @param occupied
/// @return
[[nodiscard]] inline Bitboard queen(Square sq, Bitboard occupied) {
    return bishop(sq, occupied) | rook(sq, occupied);
}

/// @brief Returns the king attacks for a given square
/// @param sq
/// @return
[[nodiscard]] inline Bitboard king(Square sq) { return KingAttacks[sq]; }

/// @brief Returns a bitboard with the origin squares of the attacking pieces set
/// @param board
/// @param color Attacker Color
/// @param square Attacked Square
/// @param occupied
/// @return
[[nodiscard]] inline Bitboard attackers(const Board &board, Color color, Square square,
                                        Bitboard occupied) {
    const auto queens = board.pieces(PieceType::QUEEN, color);

    // using the fact that if we can attack PieceType from square, they can attack us back
    auto atks = (pawn(~color, square) & board.pieces(PieceType::PAWN, color));
    atks |= (knight(square) & board.pieces(PieceType::KNIGHT, color));
    atks |= (bishop(square, occupied) & (board.pieces(PieceType::BISHOP, color) | queens));
    atks |= (rook(square, occupied) & (board.pieces(PieceType::ROOK, color) | queens));
    atks |= (king(square) & board.pieces(PieceType::KING, color));

    return atks & occupied;
}

}  // namespace attacks

/****************************************************************************\
 * uci utility functions                                                     *
\****************************************************************************/

namespace uci {
/// @brief Converts an internal move to a UCI string
/// @param move
/// @param chess960
/// @return
[[nodiscard]] inline std::string moveToUci(const Move &move, bool chess960 = false) {
    std::stringstream ss;

    // Get the from and to squares
    Square from_sq = move.from();
    Square to_sq   = move.to();

    // If the move is not a chess960 castling move and is a king moving more than one square,
    // update the to square to be the correct square for a regular castling move
    if (!chess960 && move.typeOf() == Move::CASTLING) {
        to_sq = utils::fileRankSquare(to_sq > from_sq ? File::FILE_G : File::FILE_C,
                                      utils::squareRank(from_sq));
    }

    // Add the from and to squares to the string stream
    ss << squareToString[from_sq];
    ss << squareToString[to_sq];

    // If the move is a promotion, add the promoted piece to the string stream
    if (move.typeOf() == Move::PROMOTION) {
        ss << pieceTypeToChar(move.promotionType());
    }

    return ss.str();
}

/// @brief Converts a UCI string to an internal move.
/// @param board
/// @param uci
/// @return
[[nodiscard]] inline Move uciToMove(const Board &board, const std::string &uci) {
    Square source   = utils::extractSquare(uci.substr(0, 2));
    Square target   = utils::extractSquare(uci.substr(2, 2));
    PieceType piece = utils::typeOfPiece(board.at(source));

    // convert to king captures rook
    // in chess960 the move should be sent as king captures rook already!
    if (piece == PieceType::KING && utils::squareDistance(target, source) == 2) {
        target = utils::fileRankSquare(target > source ? File::FILE_H : File::FILE_A,
                                       utils::squareRank(source));
        return Move::make<Move::CASTLING>(source, target);
    }

    // en passant
    if (piece == PieceType::PAWN && target == board.enpassantSq()) {
        return Move::make<Move::ENPASSANT>(source, target);
    }

    // promotion
    if (piece == PieceType::PAWN && uci.length() == 5 &&
        utils::squareRank(target) ==
            (board.sideToMove() == Color::WHITE ? Rank::RANK_8 : Rank::RANK_1)) {
        return Move::make<Move::PROMOTION>(source, target, charToPieceType(uci.at(4)));
    }

    switch (uci.length()) {
        case 4:
            return Move::make<Move::NORMAL>(source, target);
        default:
            std::cout << "Warning; uci move cannot be converted to move!" << std::endl;
            return Move::make<Move::NORMAL>(source, target);
    }
}

/// @brief Converts a move to a SAN string
/// @param board
/// @param move
/// @return
[[nodiscard]] inline std::string moveToSan(Board board, const Move &move) {
    static const std::string repPieceType[] = {"", "N", "B", "R", "Q", "K"};
    static const std::string repFile[]      = {"a", "b", "c", "d", "e", "f", "g", "h"};

    if (move.typeOf() == Move::CASTLING) {
        return move.to() > move.from() ? "O-O" : "O-O-O";
    }

    const PieceType pt = utils::typeOfPiece(board.at(move.from()));

    assert(pt != PieceType::NONE);

    std::string san;

    if (pt != PieceType::PAWN) {
        san += repPieceType[int(pt)];
    }

    Movelist moves;
    movegen::legalmoves(moves, board);

    for (const auto &m : moves) {
        if (pt != PieceType::PAWN && m != move && board.at(m.from()) == board.at(move.from()) &&
            m.to() == move.to()) {
            if (utils::squareFile(m.from()) == utils::squareFile(move.from())) {
                san += std::to_string(int(utils::squareRank(move.from())) + 1);
                break;
            } else {
                san += repFile[int(utils::squareFile(move.from()))];
                break;
            }
        }
    }

    if (board.at(move.to()) != Piece::NONE || move.typeOf() == Move::ENPASSANT) {
        if (pt == PieceType::PAWN) {
            san += repFile[int(utils::squareFile(move.from()))];
        }

        san += "x";
    }

    san += repFile[int(utils::squareFile(move.to()))];
    san += std::to_string(int(utils::squareRank(move.to())) + 1);

    if (move.typeOf() == Move::PROMOTION) {
        san += "=";
        san += repPieceType[int(move.promotionType())];
    }

    board.makeMove(move);

    if (board.inCheck()) {
        if (board.isGameOver().second == GameResult::LOSE) {
            san += "#";
        } else {
            san += "+";
        }
    }

    return san;
}

/// @brief Converts a move to a LAN string
/// @param board
/// @param move
/// @return
[[nodiscard]] inline std::string moveToLan(Board board, const Move &move) {
    static const std::string repPieceType[] = {"", "N", "B", "R", "Q", "K"};
    static const std::string repFile[]      = {"a", "b", "c", "d", "e", "f", "g", "h"};

    if (move.typeOf() == Move::CASTLING) {
        return move.to() > move.from() ? "O-O" : "O-O-O";
    }

    const PieceType pt = utils::typeOfPiece(board.at(move.from()));

    assert(pt != PieceType::NONE);

    std::string lan;

    if (pt != PieceType::PAWN) {
        lan += repPieceType[int(pt)];
    }

    lan += repFile[int(utils::squareFile(move.from()))];
    lan += std::to_string(int(utils::squareRank(move.from())) + 1);

    if (board.at(move.to()) != Piece::NONE || move.typeOf() == Move::ENPASSANT) {
        if (pt == PieceType::PAWN) {
            lan += repFile[int(utils::squareFile(move.from()))];
        }

        lan += "x";
    }

    lan += repFile[int(utils::squareFile(move.to()))];
    lan += std::to_string(int(utils::squareRank(move.to())) + 1);

    if (move.typeOf() == Move::PROMOTION) {
        lan += "=";
        lan += repPieceType[int(move.promotionType())];
    }

    board.makeMove(move);

    if (board.inCheck()) {
        if (board.isGameOver().second == GameResult::LOSE) {
            lan += "#";
        } else {
            lan += "+";
        }
    }

    return lan;
}

[[nodiscard]] inline Move parseSanInternal(const Board &board, std::string_view san,
                                           Movelist &moves) {
    moves.clear();
    const auto cmp = [](std::string_view src, std::string_view pattern, int n) {
        for (int i = 0; i < n; i++) {
            if (src[i] != pattern[i]) {
                return false;
            }
        }
        return true;
    };

    if (cmp(san, "0-0-0", 5) || cmp(san, "O-O-O", 5)) {
        movegen::legalmoves(moves, board, PieceGenType::KING);
        for (const auto &move : moves) {
            if (move.typeOf() == Move::CASTLING && move.to() < move.from()) {
                return move;
            }
        }

        throw std::runtime_error("Illegal San, Step 1: " + std::string(san));
    } else if (cmp(san, "0-0", 3) || cmp(san, "O-O", 3)) {
        movegen::legalmoves(moves, board, PieceGenType::KING);
        for (const auto &move : moves) {
            if (move.typeOf() == Move::CASTLING && move.to() > move.from()) {
                return move;
            }
        }

        throw std::runtime_error("Illegal San, Step 2: " + std::string(san));
    }

    // A move looks like this:
    // [NBKRQ]? ([a-h])? ([1-8])? x? [a-h] [1-8] (=[nbrqkNBRQK])?

    size_t index = 0;

    PieceType pt        = PieceType::NONE;
    PieceType promotion = PieceType::NONE;
    File file_from      = File::NO_FILE;
    Rank rank_from      = Rank::NO_RANK;
    File file_to        = File::NO_FILE;
    Rank rank_to        = Rank::NO_RANK;

    // check if san starts with a piece type
    if (san[index] == 'N' || san[index] == 'B' || san[index] == 'R' || san[index] == 'Q' ||
        san[index] == 'K') {
        pt = charToPieceType(san[index]);
        ++index;
    }

    // check if san starts with a file
    if (san[index] >= 'a' && san[index] <= 'h') {
        file_from = File(int(san[index] - 'a'));
        if (pt == PieceType::NONE) {
            pt = PieceType::PAWN;
        }
        ++index;
    }

    // check if san starts with a rank
    if (san[index] >= '1' && san[index] <= '8') {
        rank_from = Rank(int(san[index] - '1'));
        ++index;
    }

    // skip capture sign
    if (san[index] == 'x') {
        ++index;
    }

    // check if san contains a destination square (file and rank)
    if (san[index] >= 'a' && san[index] <= 'h') {
        file_to = File(int(san[index] - 'a'));
        if (pt == PieceType::NONE) {
            pt = PieceType::PAWN;
        }
        ++index;
    }

    if (san[index] >= '1' && san[index] <= '8') {
        rank_to = Rank(int(san[index] - '1'));
        ++index;
    }

    // check for promotion
    if (san[index] == '=') {
        ++index;
        promotion = charToPieceType(san[index]);
        ++index;
    }

    // the from square is actually the to
    if (file_to == File::NO_FILE && rank_to == Rank::NO_RANK) {
        file_to   = file_from;
        rank_to   = rank_from;
        file_from = File::NO_FILE;
        rank_from = Rank::NO_RANK;
    }

    Square from_sq = NO_SQ;
    Square to_sq   = utils::fileRankSquare(file_to, rank_to);

    if (file_from != File::NO_FILE && rank_from != Rank::NO_RANK) {
        from_sq = utils::fileRankSquare(file_from, rank_from);
    }

    const auto pt_to_pgt = [](PieceType pt) {
        switch (pt) {
            case PieceType::PAWN:
                return PieceGenType::PAWN;
                break;
            case PieceType::KNIGHT:
                return PieceGenType::KNIGHT;
                break;
            case PieceType::BISHOP:
                return PieceGenType::BISHOP;
                break;
            case PieceType::ROOK:
                return PieceGenType::ROOK;
                break;
            case PieceType::QUEEN:
                return PieceGenType::QUEEN;
                break;
            case PieceType::KING:
                return PieceGenType::KING;
                break;
            default:
                break;
        }
        assert(false);
        return PieceGenType::PAWN;
    };

    movegen::legalmoves(moves, board, pt_to_pgt(pt));

    for (const auto &move : moves) {
        if (move.to() != to_sq) {
            continue;
        }

        if (promotion != PieceType::NONE && move.typeOf() == Move::PROMOTION &&
            promotion == move.promotionType() && move.to() == to_sq &&
            ((file_from == File::NO_FILE && utils::squareFile(move.from()) == file_to) ||
             utils::squareFile(move.from()) == file_from)) {
            return move;
        }

        if (move.typeOf() == Move::PROMOTION) continue;

        if (move.typeOf() == Move::ENPASSANT && pt == PieceType::PAWN && move.to() == to_sq &&
            utils::squareFile(move.from()) == file_from) {
            return move;
        }

        if (move.typeOf() == Move::ENPASSANT) continue;

        if (rank_from == Rank::NO_RANK && file_from == File::NO_FILE) {
            return move;
        }

        if (from_sq != NO_SQ) {
            if (move.from() == from_sq) {
                return move;
            }
            continue;
        }

        if ((utils::squareFile(move.from()) == file_from) ||
            (utils::squareRank(move.from()) == rank_from)) {
            return move;
        }
    }

    std::stringstream ss;
    ss << "pt " << int(pt) << "\n";
    ss << "file_from " << int(file_from) << "\n";
    ss << "rank_from " << int(rank_from) << "\n";
    ss << "file_to " << int(file_to) << "\n";
    ss << "rank_to " << int(rank_to) << "\n";
    ss << "promotion " << int(promotion) << "\n";
    ss << "to_sq " << squareToString[int(to_sq)] << "\n";

    std::cout << ss.str();

    throw std::runtime_error("Illegal San, Step 3: " + std::string(san) + " " + board.getFen());
}

/// @brief Converts a SAN string to a move
/// @param board
/// @param san
/// @return
[[nodiscard]] inline Move parseSan(const Board &board, std::string_view san) {
    Movelist moves;

    return parseSanInternal(board, san, moves);
}

}  // namespace uci

namespace pgn {

/// @brief Visitor interface for parsing PGN files
/// the order of the calls is as follows:
class Visitor {
   public:
    virtual ~Visitor(){};

    /// @brief When true, the current PGN will be skipped and only
    /// endPgn will be called, this will also reset the skip flag to false.
    /// Has to be called after startPgn.
    /// @param skip
    void skipPgn(bool skip) { skip_ = skip; }
    bool skip() { return skip_; }

    /// @brief Called when a new PGN starts
    virtual void startPgn() = 0;

    /// @brief Called for each header
    /// @param key
    /// @param value
    virtual void header(std::string_view key, std::string_view value) = 0;

    /// @brief Called before the first move of a game
    virtual void startMoves() = 0;

    /// @brief Called for each move of a game
    /// @param move
    /// @param comment
    virtual void move(std::string_view move, std::string_view comment) = 0;

    /// @brief Called when a game ends
    virtual void endPgn() = 0;

   private:
    bool skip_ = false;
};

class StreamBuffer {
   private:
    static constexpr std::size_t N = 512;
    using BufferType               = std::array<char, N * N>;

   public:
    StreamBuffer(std::istream &stream) : file_(stream) {}

    std::optional<char> get() {
        if (buffer_index_ == bytes_read_) {
            const auto ret = fill();
            return ret.has_value() && ret.value() ? std::optional<char>(buffer_[buffer_index_++])
                                                  : std::nullopt;
        }

        return buffer_[buffer_index_++];
    }

    std::optional<bool> fill() {
        if (!file_.good()) return std::nullopt;

        buffer_index_ = 0;

        file_.read(buffer_.data(), N * N);
        bytes_read_ = file_.gcount();

        return std::optional<bool>(bytes_read_ > 0);
    }

   private:
    std::istream &file_;
    BufferType buffer_;
    std::streamsize bytes_read_   = 0;
    std::streamsize buffer_index_ = 0;
};

class StreamParser {
   public:
    StreamParser(std::istream &stream) : stream_buffer(stream) {
        header.first.reserve(256);
        header.second.reserve(256);

        move.reserve(16);
        comment.reserve(256);
    }

    void readGames(Visitor &vis) {
        this->visitor = &vis;

        const auto reset = [&]() {
            header.first.clear();
            header.second.clear();

            move.clear();
            comment.clear();

            reading_move    = false;
            reading_comment = false;

            line_start = true;

            has_head = false;
            has_body = false;

            in_header = false;
            in_body   = false;

            // Header
            reading_key   = false;
            reading_value = false;
        };

        while (true) {
            const auto c = stream_buffer.get();
            if (!c.has_value()) {
                if (!pgn_end && has_body) {
                    pgn_end = true;
                    callMove();
                    visitor->endPgn();
                    visitor->skipPgn(false);
                }
                return;
            }

            processNextByte(c.value(), reset);
        }
    }

   private:
    bool isLetter(char c) { return (c >= 'a' && c <= 'z') || (c >= 'A' && c <= 'Z'); }

    void callMove() {
        if (!move.empty()) {
            if (!visitor->skip()) visitor->move(move, comment);
            move.clear();
            comment.clear();
        }
    }

    template <typename T>
    void processNextByte(const char c, const T &reset_func) {
        // save the last three characters across different buffers
        cbuf[2] = cbuf[1];
        cbuf[1] = cbuf[0];
        cbuf[0] = c;

        // skip carriage return
        if (c == '\r') {
            return;
        }

        // PGN Header
        if (line_start && c == '[') {
            if (pgn_end) {
                pgn_end = false;
                visitor->skipPgn(false);
                visitor->startPgn();
            }

            has_head = true;

            in_header = true;
            in_body   = false;

            reading_key = true;

            line_start = false;
            return;
        }

        // PGN Moves Start
        if (line_start && has_head && !in_header && !in_body) {
            reading_move    = false;
            reading_comment = false;

            has_body = true;

            in_header = false;
            in_body   = true;

            line_start = false;

            if (!visitor->skip()) visitor->startMoves();
            return;
        }

        // PGN End
        if (line_start && in_body && c == '\n') {
            // buffer_index = i + 1;

            pgn_end = true;

            visitor->endPgn();
            visitor->skipPgn(false);

            reset_func();
            return;
        }

        // set line_start to true, since the next char will be first on
        // a new line
        if (c == '\n') {
            line_start = true;
        }

        // make sure that the line_start is turned off again
        if (line_start && c != '\n') {
            line_start = false;
        }

        if (in_header) {
            if (c == '"') {
                reading_value = !reading_value;
            } else if (reading_key && c == ' ') {
                reading_key = false;
            } else if (reading_key) {
                header.first += c;
            } else if (reading_value) {
                header.second += c;
            } else if (c == '\n') {
                reading_key   = false;
                reading_value = false;
                in_header     = false;

                if (!visitor->skip()) visitor->header(header.first, header.second);

                header.first.clear();
                header.second.clear();
            }
        }
        // Pgn are build up in the following way.
        // {move_number} {move} {comment} {move} {comment} {move_number} ...
        // So we need to skip the move_number then start reading the move, then save the comment
        // then read the second move in the group. After that a move_number will follow again.
        else if (in_body) {
            // whitespace while reading a move means that we have finished reading the move
            if (reading_move && (c == ' ' || c == '\n')) {
                reading_move = false;
            } else if (reading_move) {
                move += c;
            } else if (!reading_comment && c == '{') {
                reading_comment = true;
            } else if (reading_comment && c == '}') {
                reading_comment = false;

                callMove();
            }
            // we are in empty space, when we encounter now a file or a piece, or a castling
            // move, we try to parse the move
            else if (!reading_move && !reading_comment) {
                // O-O(-O) castling moves are caught by isLetter(c), and we need to distinguish
                // 0-0(-0) castling moves from results like 1-0 and 0-1.
                if (isLetter(c) || (c == '0' && cbuf[1] == '-' && cbuf[2] == '0')) {
                    callMove();

                    reading_move = true;

                    if (c == '0') {
                        move += "0-0";
                    } else {
                        move += c;
                    }
                } else {
                    // no new move detected
                    return;
                }
            } else if (reading_comment) {
                comment += c;
            } else if (c == '\n') {
                reading_move    = false;
                reading_comment = false;
            }
        }
    }

    StreamBuffer stream_buffer;

    Visitor *visitor = nullptr;

    // one time allocations
    std::pair<std::string, std::string> header;

    std::string move;
    std::string comment;

    // buffer for the last two characters, cbuf[0] is the current character
    std::array<char, 3> cbuf = {'\0', '\0', '\0'};

    // State

    bool reading_move    = false;
    bool reading_comment = false;

    // True when at the start of a line
    bool line_start = true;

    bool in_header = false;
    bool in_body   = false;

    bool has_head = false;
    bool has_body = false;

    // Header
    bool reading_key   = false;
    bool reading_value = false;

    bool pgn_end = true;
};

}  // namespace pgn

}  // namespace chess

#endif  // CHESS_HPP<|MERGE_RESOLUTION|>--- conflicted
+++ resolved
@@ -25,11 +25,7 @@
 */
 
 /*
-<<<<<<< HEAD
 VERSION: 0.5.2
-=======
-VERSION: 0.5.1
->>>>>>> e92be9ec
 */
 
 #ifndef CHESS_HPP
