#pragma once

#include <iostream>
#include <cstdint>
#include <vector>
#include <string>
#include <cstring>
#include <unordered_map>
#include <bitset>
#include <intrin.h>
#include <cmath>
#include <algorithm>

namespace Chess {


/**********************************\
 ==================================

               Types 

 ==================================
\**********************************/


// enum type for mapping a color to int
enum Color : uint8_t {
    White, Black
};
    
// operator for swithing piece (e.g ~White = Black)
constexpr Color operator~(Color C) { 
    return Color(C ^ Black); 
}

// enum type for mapping a piece to int
enum Piece : uint8_t {
    WhitePawn, WhiteKnight, WhiteBishop, WhiteRook, WhiteQueen, WhiteKing, 
    BlackPawn, BlackKnight, BlackBishop, BlackRook, BlackQueen, BlackKing, 
    None
};

enum PieceType : uint8_t {
    Pawn, Knight, Bishop, Rook, Queen, King
};

// enum type for mapping a square to int
enum Square : uint8_t {
    SQ_A1, SQ_B1, SQ_C1, SQ_D1, SQ_E1, SQ_F1, SQ_G1, SQ_H1,
    SQ_A2, SQ_B2, SQ_C2, SQ_D2, SQ_E2, SQ_F2, SQ_G2, SQ_H2,
    SQ_A3, SQ_B3, SQ_C3, SQ_D3, SQ_E3, SQ_F3, SQ_G3, SQ_H3,
    SQ_A4, SQ_B4, SQ_C4, SQ_D4, SQ_E4, SQ_F4, SQ_G4, SQ_H4,
    SQ_A5, SQ_B5, SQ_C5, SQ_D5, SQ_E5, SQ_F5, SQ_G5, SQ_H5,
    SQ_A6, SQ_B6, SQ_C6, SQ_D6, SQ_E6, SQ_F6, SQ_G6, SQ_H6,
    SQ_A7, SQ_B7, SQ_C7, SQ_D7, SQ_E7, SQ_F7, SQ_G7, SQ_H7,
    SQ_A8, SQ_B8, SQ_C8, SQ_D8, SQ_E8, SQ_F8, SQ_G8, SQ_H8,
    NO_SQ
};

// enums for Files
enum File : uint8_t {
    FILE_A, FILE_B, FILE_C, FILE_D, FILE_E, FILE_F, FILE_G, FILE_H
};

// enums for Ranks
enum Rank : uint8_t {
    RANK_1, RANK_2, RANK_3, RANK_4, RANK_5, RANK_6, RANK_7, RANK_8
};

// flags for makeMove function
enum Flag : uint8_t {
    allMoves, onlyCaptures
};

// castling rights masks
const uint8_t whiteKingSideCastling  = 1;
const uint8_t whiteQueenSideCastling = 2;
const uint8_t blackKingSideCastling  = 4;
const uint8_t blackQueenSideCastling = 8;


// default FEN string (start position)
const std::string defaultFEN = "rnbqkbnr/pppppppp/8/8/8/8/PPPPPPPP/RNBQKBNR w KQkq - 0 1 ";

// define some FEN string test positions
const std::string trickyPosition = "r3k2r/p1ppqpb1/bn2pnp1/3PN3/1p2P3/2N2Q1p/PPPBBPPP/R3K2R w KQkq - 0 1 ";
const std::string pawnsPosition = "rnbqkb1r/pp1p1pPp/8/2p1pP2/1P1P4/3P3P/P1P1P3/RNBQKBNR w KQkq e6 0 1";

// map a piece to its corresponding character
std::unordered_map<Piece, char> pieceToChar({
    { WhitePawn, 'P' },
    { WhiteKnight, 'N' },
    { WhiteBishop, 'B' },
    { WhiteRook, 'R' },
    { WhiteQueen, 'Q' },
    { WhiteKing, 'K' },
    { BlackPawn, 'p' },
    { BlackKnight, 'n' },
    { BlackBishop, 'b' },
    { BlackRook, 'r' },
    { BlackQueen, 'q' },
    { BlackKing, 'k' }
});

// map a character to its corresponding piece
std::unordered_map<char, Piece> charToPiece({
    { 'P', WhitePawn },
    { 'N', WhiteKnight },
    { 'B', WhiteBishop },
    { 'R', WhiteRook },
    { 'Q', WhiteQueen },
    { 'K', WhiteKing },
    { 'p', BlackPawn },
    { 'n', BlackKnight },
    { 'b', BlackBishop },
    { 'r', BlackRook },
    { 'q', BlackQueen },
    { 'k', BlackKing }
});

// map a square to its string representation
const std::string squareToString[64] = {
    "a1", "b1", "c1", "d1", "e1", "f1", "g1", "h1",
    "a2", "b2", "c2", "d2", "e2", "f2", "g2", "h2",
    "a3", "b3", "c3", "d3", "e3", "f3", "g3", "h3",
    "a4", "b4", "c4", "d4", "e4", "f4", "g4", "h4",
    "a5", "b5", "c5", "d5", "e5", "f5", "g5", "h5",
    "a6", "b6", "c6", "d6", "e6", "f6", "g6", "h6",
    "a7", "b7", "c7", "d7", "e7", "f7", "g7", "h7",
    "a8", "b8", "c8", "d8", "e8", "f8", "g8", "h8",
};



/**********************************\
 ==================================

             Bitboards

 ==================================
\**********************************/


// define Bitboard as unsigned 64-bit integer
typedef uint64_t Bitboard;

//Array containing bitboard for each square (1 << sq)
const Bitboard SQUARE_BB[64] = {
    0x1, 0x2, 0x4, 0x8,
    0x10, 0x20, 0x40, 0x80,
    0x100, 0x200, 0x400, 0x800,
    0x1000, 0x2000, 0x4000, 0x8000,
    0x10000, 0x20000, 0x40000, 0x80000,
    0x100000, 0x200000, 0x400000, 0x800000,
    0x1000000, 0x2000000, 0x4000000, 0x8000000,
    0x10000000, 0x20000000, 0x40000000, 0x80000000,
    0x100000000, 0x200000000, 0x400000000, 0x800000000,
    0x1000000000, 0x2000000000, 0x4000000000, 0x8000000000,
    0x10000000000, 0x20000000000, 0x40000000000, 0x80000000000,
    0x100000000000, 0x200000000000, 0x400000000000, 0x800000000000,
    0x1000000000000, 0x2000000000000, 0x4000000000000, 0x8000000000000,
    0x10000000000000, 0x20000000000000, 0x40000000000000, 0x80000000000000,
    0x100000000000000, 0x200000000000000, 0x400000000000000, 0x800000000000000,
    0x1000000000000000, 0x2000000000000000, 0x4000000000000000, 0x8000000000000000,
};

//file masks
const Bitboard MASK_FILE[8] = {
    0x101010101010101, 0x202020202020202, 0x404040404040404, 0x808080808080808,
    0x1010101010101010, 0x2020202020202020, 0x4040404040404040, 0x8080808080808080,
};

//rank masks
const Bitboard MASK_RANK[8] = {
    0xff, 0xff00, 0xff0000, 0xff000000,
    0xff00000000, 0xff0000000000, 0xff000000000000, 0xff00000000000000
};

//diagonal masks
const Bitboard MASK_DIAGONAL[15] = {
    0x80, 0x8040, 0x804020,
    0x80402010, 0x8040201008, 0x804020100804,
    0x80402010080402, 0x8040201008040201, 0x4020100804020100,
    0x2010080402010000, 0x1008040201000000, 0x804020100000000,
    0x402010000000000, 0x201000000000000, 0x100000000000000,
};

//anti-diagonal masks
const Bitboard MASK_ANTI_DIAGONAL[15] = {
    0x1, 0x102, 0x10204,
    0x1020408, 0x102040810, 0x10204081020,
    0x1020408102040, 0x102040810204080, 0x204081020408000,
    0x408102040800000, 0x810204080000000, 0x1020408000000000,
    0x2040800000000000, 0x4080000000000000, 0x8000000000000000
};

// returns index of most significant bit
inline Square bsr(Bitboard bb) {
    unsigned long index;
    _BitScanReverse64(&index, bb);
    return Square(index);
}

//returns reversed bitboard (rotate 180 degrees)
inline Bitboard reverse(Bitboard bb) {
    bb = (bb & 0x5555555555555555) << 1 | ((bb >> 1) & 0x5555555555555555);
    bb = (bb & 0x3333333333333333) << 2 | ((bb >> 2) & 0x3333333333333333);
    bb = (bb & 0x0f0f0f0f0f0f0f0f) << 4 | ((bb >> 4) & 0x0f0f0f0f0f0f0f0f);
    bb = (bb & 0x00ff00ff00ff00ff) << 8 | ((bb >> 8) & 0x00ff00ff00ff00ff);

    return (bb << 48) | ((bb & 0xffff0000) << 16) | ((bb >> 16) & 0xffff0000) | (bb >> 48);
}


// returns index of least significant bit of given Bitboard
inline Square bsf(Bitboard bb) {
    unsigned long index;
    _BitScanForward64(&index, bb);
    return Square(index);
}

// returns index of LSB and removes that bit from given Bitboard
Square poplsb(Bitboard &bb) {
    Square lsb = bsf(bb);
    bb &= bb - 1;
    return lsb;
}


// sets bit at given square to 1
inline void setBit(Bitboard& bb, Square sq) {
    bb |= SQUARE_BB[sq];
}

inline bool isBitSet(Bitboard bb, Square sq) {
    return (bb & SQUARE_BB[sq]) ? true : false;
}

//Returns number of set bits in the bitboard
inline int popCount(Bitboard x) {
	x = x - ((x >> 1) & 0x5555555555555555);
	x = (x & 0x3333333333333333) + ((x >> 2) & 0x3333333333333333);
	x = (x + (x >> 4)) & 0x0f0f0f0f0f0f0f0f;
	x = (x * 0x0101010101010101) >> 56;
	return int(x);
}

// print given bitboard (for debugging purposes)
void printBitboard(Bitboard bb) {
    std::cout << "\n";
    for (int rank = 7; rank >= 0; rank--) {
        for (int file = 0; file < 8; file++) {
            Square sq = Square(rank * 8 + file);
            if (file == 0) std::cout << " " << rank + 1 << " ";
            std::cout << " " << (bb & (1ULL << sq) ? 1 : 0);
        }
        std::cout << "\n";
    }
    std::cout << "\n    a b c d e f g h\n\n";
}


/**********************************\
 ==================================

         Helper Functions

 ==================================
\**********************************/

// returns the rank of a given square
uint8_t rank_of(Square sq) {
    return sq >> 3;
}

// returns the file of a given square
uint8_t file_of(Square sq) {
    return sq & 7;
}

// returns diagonal of given square
uint8_t diagonal_of(Square sq) {
    return 7 + rank_of(sq) - file_of(sq);
}

// returns anti diagonal of given square
uint8_t anti_diagonal_of(Square sq) {
    return rank_of(sq) + file_of(sq);
}

// returns the piece type
PieceType piece_type(Piece p){
    return PieceType(p % 6);
}

Piece makePiece(PieceType type, Color color) {
  return Piece(6 * color + type);
}

Color piece_color(Piece p){
    return Color(p / 6);
}

inline int squareDistance(Square a, Square b) {
    return std::max(std::abs(file_of(a) - file_of(b)), std::abs(rank_of(a) - rank_of(b)));
}


/**********************************\
 ==================================

               Moves

 ==================================
\**********************************/


// class for representing a move
class Move {

private:
    // internal binary representation of a move
    uint32_t move;

public:
    // constructor for encoding a move
    inline Move(
        // main move info
        Square source  = NO_SQ,
        Square target  = NO_SQ,
        Piece piece    = None,
        Piece promoted = None,

        // move flags
        uint32_t capture    = 0,
        uint32_t doublePush = 0,
        uint32_t enpassant  = 0,
        uint32_t castling   = 0
    ) {
        move = (uint32_t)source | (uint32_t)target << 6 | (uint32_t)piece << 12 |
        (uint32_t)promoted << 16 | capture << 20 | doublePush << 21 | enpassant << 22 | castling << 23;

    }

    // extract source square
    inline Square source() {
        return Square(move & 0x3f);
    }

    // extract target square
    inline Square target() {
        return Square((move & 0xfc0) >> 6);
    }

    // extract moved piece
    inline Piece piece() {
        return Piece((move & 0xf000) >> 12);
    }

    // extract promoted piece
    inline Piece promoted() {
        return Piece((move & 0xf0000) >> 16);
    }

    // extract capture flag
    inline bool capture() {
        return (move & 0x100000) >> 20;
    }

    // extract double push flag
    inline bool doublePush() {
        return (move & 0x200000) >> 21;
    }

    // extract enpassant flag
    inline bool enpassant() {
        return (move & 0x400000) >> 22;
    }

    // extract castling flag
    inline bool castling() {
        return (move & 0x800000) >> 23;
    }
};

// define move list as a vector of moves
typedef std::vector<Move> Moves;

void printMove(Move move) {
    std::cout << "Move: " << squareToString[move.source()] << squareToString[move.target()] << " |";
    std::cout << " Piece: " << pieceToChar[move.piece()] << " |";
    std::cout << " Promoted: " << (move.promoted()==None ? "None" : std::string(1, pieceToChar[move.promoted()])) << " |";
    std::cout << " Capture: " << move.capture() << " |";
    std::cout << " Double Push: " << move.doublePush() << " |";
    std::cout << " Enpassant: " << move.enpassant() << " |";
    std::cout << " Castling: " << move.castling() << " |"; 
    std::cout << std::endl;
}


/**********************************\
 ==================================

               Board

 ==================================
\**********************************/

// struct for copying/storing previous states
struct State {
    Bitboard PiecesCopyBB[12];
    Piece    boardCopy   [64];
    Color    sideToMoveCopy;
    Square   enpassantCopy;
    uint8_t  castlingRightsCopy;
};


class Board {
private:
    // array of piece bitboards
    Bitboard PiecesBB[12];

    // array of pieces on squares
    Piece board[64];

    // current side to move
    Color sideToMove;

    // current enpassant square
    Square enpassantSquare;

    // current castling rights
    uint8_t castlingRights;

    // store previous states
    State storeInfo;

    // store hash key of previous states
    uint64_t gameHistory[1024];

    // Checkmask
    Bitboard checkMask = 18446744073709551615ULL;

    Bitboard pinMask{};

public:
    // constructor for Board, take in a FEN string.
    // if no string is given, set board to default position
    Board(std::string FEN=defaultFEN);

    // returns a list of legal moves for current board state
    Moves generateLegalMoves();

    // prints the entire board 
    void print();

    // functions for getting individual
    // piece bitboards
    Bitboard Pawns(Color c);
    Bitboard Knights(Color c);
    Bitboard Bishops(Color c);
    Bitboard Rooks(Color c);
    Bitboard Queens(Color c);
    Bitboard Kings(Color c);
    Bitboard allPieces(Color c);
    Bitboard PieceBB(PieceType type, Color c);

    Bitboard doCheckmask(Color c, Square sq);

    Bitboard create_pins(Color c, Square sq);

    void init(Color c, Square sq);
    
private:
    // sets the internal board representation to the 
    // FEN (Forsyth-Edwards Notation) string given
    void parseFEN(std::string FEN);

    // places a piece on a particular square
    void placePiece(Piece piece, Square sq);

    // removes a piece from a particular square
    void removePiece(Piece piece, Square sq);

    // functions for pawn, knight and king movegen
    inline Bitboard GetPawnAttacks(Square square, Color c);
    inline Bitboard GetKnightAttacks(Square square); 
    inline Bitboard GetKingAttacks(Square square);

    // functions for sliders movegen
    inline Bitboard hyp_quint(Square square, Bitboard occ, Bitboard mask);
    inline Bitboard GetBishopAttacks(Square square, Bitboard occ); 
    inline Bitboard GetRookAttacks(Square square, Bitboard occ); 
    inline Bitboard GetQueenAttacks(Square square, Bitboard occ); 
    inline Bitboard GetPawnPush(Square sq, Color c); 

    // functions for generating pseudo legal moves, and adding them to the move list
    inline void GenPseudoLegalPawnQuiets(Moves &moveList, Square source, Square target, Color color);
    inline void GenPseudoLegalPawnAttacks(Moves &moveList, Square source, Square target, Color color);
    inline void GenPseudoLegalPawnMoves(Moves &moveList, Square source, Square target, Color color);
    inline void GenPseudoLegalKnightMoves(Moves &moveList, Square source, Square target, Color color);
    inline void GenPseudoLegalBishopMoves(Moves &moveList, Square source, Square target, Color color);
    inline void GenPseudoLegalRookMoves(Moves &moveList, Square source, Square target, Color color);
    inline void GenPseudoLegalQueenMoves(Moves &moveList, Square source, Square target, Color color);
    inline void GenPseudoLegalKingMoves(Moves &moveList, Square source, Square target, Color color);

    // calls the corresponding function for generating pseudo legal moves for the given piece
    inline void GenPseudoLegalPieceMoves(Moves &moveList, Square source, Square target, PieceType type, Color color);


public:
    // returns a list of pseudo legal moves. Only used
    // in order to generate legal moves afterwards
    Moves generatePseudoLegalMoves();

public:
    // checks if a square is being attacked by the given side
    bool isSquareAttacked(Square sq, Color c);
};

// place a piece on a particular square
void Board::placePiece(Piece piece, Square sq) {
    board[sq] = piece;
    PiecesBB[piece] |= SQUARE_BB[sq];
}

// remove a piece from a particular square
void Board::removePiece(Piece piece, Square sq) {
    PiecesBB[piece] &= ~SQUARE_BB[sq];
    board[sq] = None;
}

// returns pawns bitboard for given color
Bitboard Board::Pawns(Color c){
    return PiecesBB[c * 6];
}

// returns knights bitboard for given color
Bitboard Board::Knights(Color c){
    return PiecesBB[c * 6 + Knight];
}

// returns bishops bitboard for given color
Bitboard Board::Bishops(Color c){
    return PiecesBB[c * 6 + Bishop];
}

// returns rooks bitboard for given color
Bitboard Board::Rooks(Color c){
    return PiecesBB[c * 6 + Rook];
}

// returns queens bitboard for given color
Bitboard Board::Queens(Color c){
    return PiecesBB[c * 6 + Queen];
}


// returns king bitboard for given color
Bitboard Board::Kings(Color c){
    return PiecesBB[c * 6 + King];
}

// returns bitboard containing all pieces of given color
Bitboard Board::allPieces(Color c){
    return Pawns(c) | Knights(c) | Bishops(c) | Rooks(c) | Queens(c) | Kings(c);
}

Bitboard Board::PieceBB(PieceType type, Color c) {
    return PiecesBB[c * 6 + type];
}

// Board constructor that takes in FEN string.
// if no parameter given, set to default position
Board::Board(std::string FEN) {
    // reset board info
    memset(PiecesBB, 0ULL, sizeof(PiecesBB));
    memset(board, None, sizeof(board));

    // reset enpassant square
    enpassantSquare = NO_SQ;

    // reset castling rights
    castlingRights = 0;
    
    // parse FEN string
    parseFEN(FEN);
}

// parse FEN (Forsyth-Edwards Notation) string
void Board::parseFEN(std::string FEN) {
    // vector containing each section of FEN string
    std::vector<std::string> tokens;

    // general purpose string to handle current token
    std::string token;

    // split tokens by spaces
    for (int i = 0; i < (int)FEN.size(); i++) {
        if (FEN[i] == ' ') {
            if (token.size() != 0) {
                tokens.push_back(token);
                token = "";
            }
            continue;
        }
        token += FEN[i];
    }

    // extract four sections from FEN string
    std::string pieces, color, castling, ep;

    if (tokens.size() >= 4) {
        pieces   = tokens[0];
        color    = tokens[1];
        castling = tokens[2];
        ep       = tokens[3];
    }
    else std::cout << "Invalid FEN string\n";

    // load pieces from FEN into internal board
    Square square = Square(56);
    for (int index = 0; index < (int)pieces.size(); index++) {
        char curr = pieces[index];
        if (charToPiece.find(curr) != charToPiece.end()) {
            Piece piece = charToPiece[curr];
            placePiece(piece, square);
            square = Square(square + 1);
        }
        else if (curr == '/') square = Square(square - 16);
        else if (isdigit(curr)) square = Square(square + (curr - '0'));
    }

    // load the side to move for the position
    sideToMove = color == "w" ? White : Black;

    // set the enpassant square for the position
    if (ep != "-") {
        int rank = ((int)ep[1]) - 49;
        int file = ((int)ep[0]) - 97;
        enpassantSquare = Square(rank * 8 + file);
    }


    // set castling rights for the position
    for (int i = 0; i < (int)castling.size(); i++) {
        switch (castling[i]) {
        case 'K':
            castlingRights |= whiteKingSideCastling;
            break;
        case 'Q':
            castlingRights |= whiteQueenSideCastling;
            break;
        case 'k':
            castlingRights |= blackKingSideCastling;
            break;
        case 'q':
            castlingRights |= blackQueenSideCastling;
            break;
        }
    }
}

// print the current board state
void Board::print() {
    std::cout << "\n";
    for (int rank = 7; rank >= 0; rank--) {
        for (int file = 0; file < 8; file++) {
            Square sq = Square(rank * 8 + file);
            if (file == 0) std::cout << " " << rank + 1 << " ";
            Piece piece = board[sq];
            if (piece == None) std::cout << " .";
            else std::cout << " " << pieceToChar[piece];
        }
        std::cout << "\n";
    }
    std::cout << "\n    a b c d e f g h\n\n";
    std::cout << "   Side:    " << ((sideToMove == White) ? "White\n" : "Black\n");

    std::cout << "   Castling:  ";
    std::cout << ((castlingRights & whiteKingSideCastling) ? "K" : "-");
    std::cout << ((castlingRights & whiteQueenSideCastling) ? "Q" : "-");
    std::cout << ((castlingRights & blackKingSideCastling) ? "k" : "-");
    std::cout << ((castlingRights & blackQueenSideCastling) ? "q" : "-");

    std::cout << "\n   Enpass:    " << ((enpassantSquare == NO_SQ) ? "NO_SQ" : squareToString[enpassantSquare]);
    std::cout << "\n";
}

/**********************************\
 ==================================

         Move generation

 ==================================
\**********************************/


// pre calculated lookup table for knight attacks
static constexpr Bitboard KNIGHT_ATTACKS_TABLE[64] = {
    0x0000000000020400, 0x0000000000050800, 0x00000000000A1100, 0x0000000000142200,
    0x0000000000284400, 0x0000000000508800, 0x0000000000A01000, 0x0000000000402000,
    0x0000000002040004, 0x0000000005080008, 0x000000000A110011, 0x0000000014220022,
    0x0000000028440044, 0x0000000050880088, 0x00000000A0100010, 0x0000000040200020,
    0x0000000204000402, 0x0000000508000805, 0x0000000A1100110A, 0x0000001422002214,
    0x0000002844004428, 0x0000005088008850, 0x000000A0100010A0, 0x0000004020002040,
    0x0000020400040200, 0x0000050800080500, 0x00000A1100110A00, 0x0000142200221400,
    0x0000284400442800, 0x0000508800885000, 0x0000A0100010A000, 0x0000402000204000,
    0x0002040004020000, 0x0005080008050000, 0x000A1100110A0000, 0x0014220022140000,
    0x0028440044280000, 0x0050880088500000, 0x00A0100010A00000, 0x0040200020400000,
    0x0204000402000000, 0x0508000805000000, 0x0A1100110A000000, 0x1422002214000000,
    0x2844004428000000, 0x5088008850000000, 0xA0100010A0000000, 0x4020002040000000,
    0x0400040200000000, 0x0800080500000000, 0x1100110A00000000, 0x2200221400000000,
    0x4400442800000000, 0x8800885000000000, 0x100010A000000000, 0x2000204000000000,
    0x0004020000000000, 0x0008050000000000, 0x00110A0000000000, 0x0022140000000000,
    0x0044280000000000, 0x0088500000000000, 0x0010A00000000000, 0x0020400000000000
};

// pre calculated lookup table for king attacks
static constexpr Bitboard KING_ATTACKS_TABLE[64] = {
    0x0000000000000302, 0x0000000000000705, 0x0000000000000E0A, 0x0000000000001C14,
    0x0000000000003828, 0x0000000000007050, 0x000000000000E0A0, 0x000000000000C040,
    0x0000000000030203, 0x0000000000070507, 0x00000000000E0A0E, 0x00000000001C141C,
    0x0000000000382838, 0x0000000000705070, 0x0000000000E0A0E0, 0x0000000000C040C0,
    0x0000000003020300, 0x0000000007050700, 0x000000000E0A0E00, 0x000000001C141C00,
    0x0000000038283800, 0x0000000070507000, 0x00000000E0A0E000, 0x00000000C040C000,
    0x0000000302030000, 0x0000000705070000, 0x0000000E0A0E0000, 0x0000001C141C0000,
    0x0000003828380000, 0x0000007050700000, 0x000000E0A0E00000, 0x000000C040C00000,
    0x0000030203000000, 0x0000070507000000, 0x00000E0A0E000000, 0x00001C141C000000,
    0x0000382838000000, 0x0000705070000000, 0x0000E0A0E0000000, 0x0000C040C0000000,
    0x0003020300000000, 0x0007050700000000, 0x000E0A0E00000000, 0x001C141C00000000,
    0x0038283800000000, 0x0070507000000000, 0x00E0A0E000000000, 0x00C040C000000000,
    0x0302030000000000, 0x0705070000000000, 0x0E0A0E0000000000, 0x1C141C0000000000,
    0x3828380000000000, 0x7050700000000000, 0xE0A0E00000000000, 0xC040C00000000000,
    0x0203000000000000, 0x0507000000000000, 0x0A0E000000000000, 0x141C000000000000,
    0x2838000000000000, 0x5070000000000000, 0xA0E0000000000000, 0x40C0000000000000
};

// pre calculated lookup table for pawn attacks
static constexpr Bitboard PAWN_ATTACKS_TABLE[2][64] = {
    
    // white pawn attacks
    { 0x200, 0x500, 0xa00, 0x1400,
      0x2800, 0x5000, 0xa000, 0x4000,
      0x20000, 0x50000, 0xa0000, 0x140000,
      0x280000, 0x500000, 0xa00000, 0x400000,
      0x2000000, 0x5000000, 0xa000000, 0x14000000,
      0x28000000, 0x50000000, 0xa0000000, 0x40000000,
      0x200000000, 0x500000000, 0xa00000000, 0x1400000000,
      0x2800000000, 0x5000000000, 0xa000000000, 0x4000000000,
      0x20000000000, 0x50000000000, 0xa0000000000, 0x140000000000,
      0x280000000000, 0x500000000000, 0xa00000000000, 0x400000000000,
      0x2000000000000, 0x5000000000000, 0xa000000000000, 0x14000000000000,
      0x28000000000000, 0x50000000000000, 0xa0000000000000, 0x40000000000000,
      0x200000000000000, 0x500000000000000, 0xa00000000000000, 0x1400000000000000,
      0x2800000000000000, 0x5000000000000000, 0xa000000000000000, 0x4000000000000000,
      0x0, 0x0, 0x0, 0x0,
      0x0, 0x0, 0x0, 0x0 }, 
    
    // black pawn attacks
    { 0x0, 0x0, 0x0, 0x0,
      0x0, 0x0, 0x0, 0x0,
      0x2, 0x5, 0xa, 0x14,
      0x28, 0x50, 0xa0, 0x40,
      0x200, 0x500, 0xa00, 0x1400,
      0x2800, 0x5000, 0xa000, 0x4000,
      0x20000, 0x50000, 0xa0000, 0x140000,
      0x280000, 0x500000, 0xa00000, 0x400000,
      0x2000000, 0x5000000, 0xa000000, 0x14000000,
      0x28000000, 0x50000000, 0xa0000000, 0x40000000,
      0x200000000, 0x500000000, 0xa00000000, 0x1400000000,
      0x2800000000, 0x5000000000, 0xa000000000, 0x4000000000,
      0x20000000000, 0x50000000000, 0xa0000000000, 0x140000000000,
      0x280000000000, 0x500000000000, 0xa00000000000, 0x400000000000,
      0x2000000000000, 0x5000000000000, 0xa000000000000, 0x14000000000000,
      0x28000000000000, 0x50000000000000, 0xa0000000000000, 0x40000000000000
    }
};

<<<<<<< HEAD
Bitboard SQUARES_BETWEEN_BB[64][64]{};

// Hyperbola Quintessence algorithm
inline Bitboard hyp_quint(Square square, Bitboard occ, Bitboard mask) {
    return (((mask & occ) - SQUARE_BB[square] * 2) ^
        reverse(reverse(mask & occ) - reverse(SQUARE_BB[square]) * 2)) & mask;
=======
// get Pawn push bitboard
inline Bitboard Board::GetPawnPush(Square sq, Color c) {
    return (c == White) ? (SQUARE_BB[sq + 8]) : (SQUARE_BB[sq - 8]);
>>>>>>> 737ab2cf
}

// get absolute pawn attacks from lookup table
inline Bitboard Board::GetPawnAttacks(Square square, Color c) {
    return PAWN_ATTACKS_TABLE[c][square];
}

// get absolute knight attacks from lookup table
inline Bitboard Board::GetKnightAttacks(Square square) {
    return KNIGHT_ATTACKS_TABLE[square];
}

<<<<<<< HEAD
inline Bitboard GetBishopAttacks(Square square, Bitboard occ) {
=======
// get absolute king attacks from lookup table
inline Bitboard Board::GetKingAttacks(Square square) {
    return KING_ATTACKS_TABLE[square];
}

// Hyperbola Quintessence algorithm (for sliding pieces)
inline Bitboard Board::hyp_quint(Square square, Bitboard occ, Bitboard mask) {
    return (((mask & occ) - SQUARE_BB[square] * 2) ^
        reverse(reverse(mask & occ) - reverse(SQUARE_BB[square]) * 2)) & mask;
}

// get bishop attacks using Hyperbola Quintessence
inline Bitboard Board::GetBishopAttacks(Square square, Bitboard occ) {
>>>>>>> 737ab2cf
    return hyp_quint(square, occ, MASK_DIAGONAL[diagonal_of(square)]) |
           hyp_quint(square, occ, MASK_ANTI_DIAGONAL[anti_diagonal_of(square)]);
}

<<<<<<< HEAD
inline Bitboard GetRookAttacks(Square square, Bitboard occ) {
=======
// get rook attacks using Hyperbola Quintessence
inline Bitboard Board::GetRookAttacks(Square square, Bitboard occ) {
>>>>>>> 737ab2cf
    return hyp_quint(square, occ, MASK_FILE[file_of(square)]) |
           hyp_quint(square, occ, MASK_RANK[rank_of(square)]);
}

// get queen attacks using Hyperbola Quintessence
inline Bitboard Board::GetQueenAttacks(Square square, Bitboard occ) {
    return GetBishopAttacks(square, occ) | GetRookAttacks(square, occ);
}
inline Bitboard GetKingAttacks(Square square) {
    return KING_ATTACKS_TABLE[square];
}

inline void Board::GenPseudoLegalPieceMoves(Moves &moveList, Square source, Square target, PieceType type, Color color) {
    switch (type) {
    case Pawn: GenPseudoLegalPawnMoves(moveList, source, target, color); break;
    case Knight: GenPseudoLegalKnightMoves(moveList, source, target, color); break;
    case Bishop: GenPseudoLegalBishopMoves(moveList, source, target, color); break;
    case Rook: GenPseudoLegalRookMoves(moveList, source, target, color); break;
    case Queen: GenPseudoLegalQueenMoves(moveList, source, target, color); break;
    case King: GenPseudoLegalKingMoves(moveList, source, target, color); break;
    }
}

inline void Board::GenPseudoLegalKnightMoves(Moves &moveList, Square source, Square target, Color color) {
    // initialize knight attacks bitboard
    Bitboard attacks = GetKnightAttacks(source) & ~allPieces(color);

    // loop over each attacking square
    while (attacks) {
        // initialize target square
        target = poplsb(attacks);

        // check if move is quiet
        if (!(allPieces(~color) & SQUARE_BB[target])) 
            moveList.push_back(Move(source, target, makePiece(Knight, color)));
        
        // capture move
        else moveList.push_back(Move(source, target, makePiece(Knight, color), None, 1));
    }
}

inline void Board::GenPseudoLegalBishopMoves(Moves &moveList, Square source, Square target, Color color) {
    // Bitboard containing all occupancies
    const Bitboard allBB = allPieces(White) | allPieces(Black);

    // initialize knight attacks bitboard
    Bitboard attacks = GetBishopAttacks(source, allBB) & ~allPieces(color);

    // loop over each attacking square
    while (attacks) {
        // initialize target square
        target = poplsb(attacks);

        // check if move is quiet
        if (!(allPieces(~color) & SQUARE_BB[target])) 
            moveList.push_back(Move(source, target, makePiece(Bishop, color)));
        
        // capture move
        else moveList.push_back(Move(source, target, makePiece(Bishop, color), None, 1));
    }
}

inline void Board::GenPseudoLegalRookMoves(Moves &moveList, Square source, Square target, Color color) {
    // Bitboard containing all occupancies
    const Bitboard allBB = allPieces(White) | allPieces(Black);

    // initialize knight attacks bitboard
    Bitboard attacks = GetRookAttacks(source, allBB) & ~allPieces(color);

    // loop over each attacking square
    while (attacks) {
        // initialize target square
        target = poplsb(attacks);

        // check if move is quiet
        if (!(allPieces(~color) & SQUARE_BB[target])) 
            moveList.push_back(Move(source, target, makePiece(Rook, color)));
        
        // capture move
        else moveList.push_back(Move(source, target, makePiece(Rook, color), None, 1));
    }
}

inline void Board::GenPseudoLegalQueenMoves(Moves &moveList, Square source, Square target, Color color) {
    // Bitboard containing all occupancies
    const Bitboard allBB = allPieces(White) | allPieces(Black);

    // initialize knight attacks bitboard
    Bitboard attacks = (GetRookAttacks(source, allBB) | GetBishopAttacks(source, allBB)) & ~allPieces(color);

    // loop over each attacking square
    while (attacks) {
        // initialize target square
        target = poplsb(attacks);

        // check if move is quiet
        if (!(allPieces(~color) & SQUARE_BB[target])) 
            moveList.push_back(Move(source, target, makePiece(Queen, color)));
        
        // capture move
        else moveList.push_back(Move(source, target, makePiece(Queen, color), None, 1));
    }
}

inline void Board::GenPseudoLegalKingMoves(Moves &moveList, Square source, Square target, Color color) {
    // Bitboard containing all occupancies
    const Bitboard allBB = allPieces(White) | allPieces(Black);

    // initialize knight attacks bitboard
    Bitboard attacks = GetKingAttacks(source) & ~allPieces(color);

    // loop over each attacking square
    while (attacks) {
        // initialize target square
        target = poplsb(attacks);

        // check if move is quiet
        if (!(allPieces(~color) & SQUARE_BB[target])) 
            moveList.push_back(Move(source, target, makePiece(King, color)));
        
        // capture move
        else moveList.push_back(Move(source, target, makePiece(King, color), None, 1));
    }

    // generate white kingside castling moves
    if (
        color == White && (castlingRights & whiteKingSideCastling) && !(allBB & SQUARE_BB[SQ_F1])
        && !(allBB & SQUARE_BB[SQ_G1]) && !isSquareAttacked(SQ_E1, Black) && !isSquareAttacked(SQ_F1, Black)
    ) moveList.push_back(Move(SQ_E1, SQ_G1, makePiece(King, White), None, 0, 0, 0, 1));

    // generate white queenside castling moves
    if (
        color == White && (castlingRights & whiteKingSideCastling) && !(allBB & SQUARE_BB[SQ_D1]) && !(allBB & SQUARE_BB[SQ_C1])
        && !(allBB & SQUARE_BB[SQ_B1]) && !isSquareAttacked(SQ_E1, Black) && !isSquareAttacked(SQ_D1, Black)
    ) moveList.push_back(Move(SQ_E1, SQ_C1, makePiece(King, White), None, 0, 0, 0, 1));

    // generate black kingside castling moves
    if (
        color == Black && (castlingRights & blackKingSideCastling) && !(allBB & SQUARE_BB[SQ_F8])
        && !(allBB & SQUARE_BB[SQ_G8]) && !isSquareAttacked(SQ_E8, White) && !isSquareAttacked(SQ_F8, White)
    ) moveList.push_back(Move(SQ_E8, SQ_G8, makePiece(King, Black), None, 0, 0, 0, 1));

    // generate black queenside castling moves
    if (
        color == Black && (castlingRights & blackKingSideCastling) && !(allBB & SQUARE_BB[SQ_D8]) && !(allBB & SQUARE_BB[SQ_C8])
        && !(allBB & SQUARE_BB[SQ_B8]) && !isSquareAttacked(SQ_E8, Black) && !isSquareAttacked(SQ_D8, Black)
    ) moveList.push_back(Move(SQ_E8, SQ_C8, makePiece(King, Black), None, 0, 0, 0, 1));
}


inline void Board::GenPseudoLegalPawnMoves(Moves &moveList, Square source, Square target, Color color) {
    GenPseudoLegalPawnQuiets(moveList, source, target, color);
    GenPseudoLegalPawnAttacks(moveList, source, target, color);
}

// generate pseudo legal quiet pawn moves
inline void Board::GenPseudoLegalPawnQuiets(Moves &moveList, Square source, Square target, Color color) {
    // Bitboard containing all occupancies
    const Bitboard allBB = allPieces(White) | allPieces(Black);

    // initialize target square to single pawn push
    target = bsf(GetPawnPush(source, color));

    // if the target square does not contain any piece
    if (!(allBB & SQUARE_BB[target])) {
        // check for pawn promotion
        if ((source>=SQ_A7) && (source <= SQ_H7)) {
            moveList.push_back(Move(source, target, makePiece(Pawn, color), makePiece(Queen, color)));
            moveList.push_back(Move(source, target, makePiece(Pawn, color), makePiece(Rook, color)));
            moveList.push_back(Move(source, target, makePiece(Pawn, color), makePiece(Bishop, color)));
            moveList.push_back(Move(source, target, makePiece(Pawn, color), makePiece(Knight, color)));
        } else {
            // add single pawn push
            moveList.push_back(Move(source, target, makePiece(Pawn, color)));

            // check for double pawn push
            if ((source>=SQ_A2) && (source<=SQ_H2) && !(SQUARE_BB[target + 8] & allBB)) {
                moveList.push_back(Move(source, Square(target + 8), makePiece(Pawn, color), None, 0, 1));
            }
        }
    }
}

// generate pseudo legal pawn captures 
inline void Board::GenPseudoLegalPawnAttacks(Moves &moveList, Square source, Square target, Color color) {
    // initialize pawn attacks bitboard
    Bitboard attacks = GetPawnAttacks(source, color) & allPieces(~color);

    // Bitboard containing all occupancies
    const Bitboard allBB = allPieces(White) | allPieces(Black);

     // generate pawn captures
    while (attacks) {
        // initialize target square
        target = poplsb(attacks);

        // check for pawn promotion
        if ((source>=SQ_A7) && (source <= SQ_H7)) {
            moveList.push_back(Move(source, target, makePiece(Pawn, color), makePiece(Queen, color), 1));
            moveList.push_back(Move(source, target, makePiece(Pawn, color), makePiece(Rook, color), 1));
            moveList.push_back(Move(source, target, makePiece(Pawn, color), makePiece(Bishop, color), 1));
            moveList.push_back(Move(source, target, makePiece(Pawn, color), makePiece(Knight, color), 1));
        } else {
            // normal capture
            moveList.push_back(Move(source, target, makePiece(Pawn, color), None, 1));
        }
    }

    // generate enpassant captures
    if (enpassantSquare != NO_SQ) {
        Bitboard enpassantCapture = GetPawnAttacks(source, color) & SQUARE_BB[enpassantSquare];

        // check if enpassant capture is available. If it is,
        // initialize enpassant target square and add move
        if (enpassantCapture) {
            target = bsf(enpassantCapture);
            moveList.push_back(Move(source, target, makePiece(Pawn, color), None, 1, 0, 1));
        }
    }
}

// checks if the given side attacks a particular square
bool Board::isSquareAttacked(Square sq, Color color) {
    if (sq != NO_SQ) {
        if (GetPawnAttacks  (sq, ~color) & Pawns(color))                                  return true;
        if (GetKnightAttacks(sq) & Knights(color))                                        return true;
        if (GetBishopAttacks(sq, allPieces(White) | allPieces(Black)) & Bishops(color))   return true;
        if (GetRookAttacks  (sq, allPieces(White) | allPieces(Black)) & Rooks(color))     return true;
        if (GetQueenAttacks (sq, allPieces(White) | allPieces(Black)) & Queens(color))    return true;
    }
    return false;
}

inline Bitboard Board::doCheckmask(Color c, Square sq){
    Bitboard checks = 0ULL;
    Bitboard pawn_attack    = GetPawnAttacks(sq, c);
    Bitboard knight_attack  = GetKnightAttacks(sq);
    Bitboard bishop_attack  = GetBishopAttacks(sq, allPieces(c));
    Bitboard rook_attack    = GetRookAttacks(sq, allPieces(c));
    Bitboard queen_attack   = GetQueenAttacks(sq, allPieces(c));

    Bitboard pawn_mask      = pawn_attack & Pawns(~c);
    Bitboard knight_mask    = knight_attack & Knights(~c);
    Bitboard bishop_mask    = bishop_attack & Bishops(~c);
    Bitboard rook_mask      = rook_attack & Rooks(~c);
    Bitboard queen_mask     = queen_attack & Queens(~c);
    if (pawn_mask) checks   |= pawn_mask;
    if (knight_mask) checks |= knight_mask;
    if (bishop_mask) checks |= (bishop_attack & GetBishopAttacks(bsf(bishop_mask), allPieces(c)))  | (1ULL << bsf(bishop_mask));
    if (rook_mask) checks   |= (rook_attack & GetRookAttacks(bsf(rook_mask), allPieces(c)))  | (1ULL << bsf(rook_mask));
    if (queen_mask) checks  |= (queen_attack & GetQueenAttacks(bsf(queen_mask), allPieces(c)))  | (1ULL << bsf(queen_mask));
    return checks;
}

inline Bitboard Board::create_pins(Color c, Square sq){
    Bitboard rook_attack   = GetRookAttacks(sq, allPieces(~c));
    Bitboard bishop_attack = GetBishopAttacks(sq, allPieces(~c));
    Bitboard rook_mask     = rook_attack & (Rooks(~c) | Queens(~c));
    Bitboard bishop_mask   = bishop_attack & (Bishops(~c) | Queens(~c));
    Bitboard rook_pin      = 0ULL;
    Bitboard bishop_pin    = 0ULL;

    if (rook_mask) {
        while (rook_mask){
            Square index = poplsb(rook_mask);
            Bitboard possible_pin = ((rook_attack) & GetRookAttacks(index, Kings(c))) | (1ULL << index);
            if (popCount(possible_pin & allPieces(c)) == 1)
                rook_pin |= possible_pin;
            poplsb(rook_mask);
        }
    }
    if (bishop_mask) {
        while (bishop_mask){
            Square index = poplsb(bishop_mask);
            Bitboard possible_pin = ((bishop_attack) & GetBishopAttacks(index, Kings(c))) | (1ULL << index);
            if (popCount(possible_pin & allPieces(c)) == 1)
                bishop_pin |= possible_pin;
        }
    }
    return rook_pin | bishop_pin;
}

inline void Board::init(Color c, Square sq){
    Bitboard mask = doCheckmask(c, sq);
    checkMask = mask ? mask : 18446744073709551615ULL;
    pinMask = create_pins(c, sq);
}

// funtion that returns a list of pseudo-legal moves
Moves Board::generatePseudoLegalMoves() {
    // init empty move list
    Moves moveList;
    init(sideToMove, bsf(Kings(sideToMove)));

    // loop over all 6 pieces
    for (int piece = (int)Pawn; piece <= (int)King; piece++) {
        // store copy of current piece's bitboard
        Bitboard bitboard = PieceBB(PieceType(piece), sideToMove);

        // loop over pieces within piece bitboard
        while (bitboard) {
            // extract current source square and remove it
            Square source = poplsb(bitboard);

            // generate corresponding piece pseudo legal moves
            GenPseudoLegalPieceMoves(moveList, source, Square(0), PieceType(piece), sideToMove);
        }
    }

    return moveList;
}

// function that returns a list of legal moves
Moves Board::generateLegalMoves() {
    // init move list
    Moves moveList;

    return moveList;
}

}<|MERGE_RESOLUTION|>--- conflicted
+++ resolved
@@ -778,57 +778,35 @@
     }
 };
 
-<<<<<<< HEAD
-Bitboard SQUARES_BETWEEN_BB[64][64]{};
-
-// Hyperbola Quintessence algorithm
-inline Bitboard hyp_quint(Square square, Bitboard occ, Bitboard mask) {
-    return (((mask & occ) - SQUARE_BB[square] * 2) ^
-        reverse(reverse(mask & occ) - reverse(SQUARE_BB[square]) * 2)) & mask;
-=======
-// get Pawn push bitboard
-inline Bitboard Board::GetPawnPush(Square sq, Color c) {
-    return (c == White) ? (SQUARE_BB[sq + 8]) : (SQUARE_BB[sq - 8]);
->>>>>>> 737ab2cf
-}
-
-// get absolute pawn attacks from lookup table
-inline Bitboard Board::GetPawnAttacks(Square square, Color c) {
-    return PAWN_ATTACKS_TABLE[c][square];
-}
-
-// get absolute knight attacks from lookup table
-inline Bitboard Board::GetKnightAttacks(Square square) {
-    return KNIGHT_ATTACKS_TABLE[square];
-}
-
-<<<<<<< HEAD
-inline Bitboard GetBishopAttacks(Square square, Bitboard occ) {
-=======
-// get absolute king attacks from lookup table
-inline Bitboard Board::GetKingAttacks(Square square) {
-    return KING_ATTACKS_TABLE[square];
-}
 
 // Hyperbola Quintessence algorithm (for sliding pieces)
 inline Bitboard Board::hyp_quint(Square square, Bitboard occ, Bitboard mask) {
     return (((mask & occ) - SQUARE_BB[square] * 2) ^
         reverse(reverse(mask & occ) - reverse(SQUARE_BB[square]) * 2)) & mask;
 }
-
+// get Pawn push bitboard
+inline Bitboard Board::GetPawnPush(Square sq, Color c) {
+    return (c == White) ? (SQUARE_BB[sq + 8]) : (SQUARE_BB[sq - 8]);
+}
+
+// get absolute pawn attacks from lookup table
+inline Bitboard Board::GetPawnAttacks(Square square, Color c) {
+    return PAWN_ATTACKS_TABLE[c][square];
+}
+
+// get absolute knight attacks from lookup table
+inline Bitboard Board::GetKnightAttacks(Square square) {
+    return KNIGHT_ATTACKS_TABLE[square];
+}
+ 
 // get bishop attacks using Hyperbola Quintessence
 inline Bitboard Board::GetBishopAttacks(Square square, Bitboard occ) {
->>>>>>> 737ab2cf
     return hyp_quint(square, occ, MASK_DIAGONAL[diagonal_of(square)]) |
            hyp_quint(square, occ, MASK_ANTI_DIAGONAL[anti_diagonal_of(square)]);
 }
-
-<<<<<<< HEAD
-inline Bitboard GetRookAttacks(Square square, Bitboard occ) {
-=======
+ 
 // get rook attacks using Hyperbola Quintessence
 inline Bitboard Board::GetRookAttacks(Square square, Bitboard occ) {
->>>>>>> 737ab2cf
     return hyp_quint(square, occ, MASK_FILE[file_of(square)]) |
            hyp_quint(square, occ, MASK_RANK[rank_of(square)]);
 }
@@ -837,7 +815,9 @@
 inline Bitboard Board::GetQueenAttacks(Square square, Bitboard occ) {
     return GetBishopAttacks(square, occ) | GetRookAttacks(square, occ);
 }
-inline Bitboard GetKingAttacks(Square square) {
+  
+// get absolute king attacks from lookup table
+inline Bitboard Board::GetKingAttacks(Square square) {
     return KING_ATTACKS_TABLE[square];
 }
 
