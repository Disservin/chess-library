--- conflicted
+++ resolved
@@ -1,8 +1,3 @@
-// This file contains the core source code of the library.
-//
-// The program is free software: you can redistribute it and/or modify
-// it under the terms of the MIT License.
-
 #pragma once
 
 #include <iostream>
@@ -393,6 +388,12 @@
     }
 };
 
+
+
+
+// define move list as a vector of moves
+//typedef std::vector<Move> Moves;
+
 void printMove(Move move) {
     std::cout << "Move: " << squareToString[move.source()] << squareToString[move.target()] << " |";
     std::cout << " Piece: " << pieceToChar[move.piece()] << " |";
@@ -464,24 +465,11 @@
     // returns a list of legal moves for current board state
     Moves generateLegalMoves();
 
-    // make and unmake a move on the board
-    void makemove(Move& move);
-    void unmakemove(Move& move);
-
-    // returns the piece at a particular square
-    Piece getPiece(Square sq);
-
-    // sets the internal board representation to the 
-    // FEN (Forsyth-Edwards Notation) string given
-    void parseFEN(std::string FEN);
-
     // prints the entire board 
     void print();
 
-private:
-
-    // some helper functions for
-    // move generation
+    // functions for getting individual
+    // piece bitboards
     Bitboard Pawns(Color c);
     Bitboard Knights(Color c);
     Bitboard Bishops(Color c);
@@ -492,20 +480,36 @@
     Bitboard Enemy(Color c);
     Bitboard EnemyEmpty(Color c);
     Bitboard PieceBB(PieceType type, Color c);
+
+    Square KingSq(Color c);
+    Bitboard doCheckmask(Color c, Square sq);
+
+    void create_pins(Color c, Square sq);
+
+    void init(Color c, Square sq);
+
     Bitboard LegalPawnMoves(Color c, Square sq);
+
     Bitboard LegalKnightMoves(Color c, Square sq);
+
     Bitboard LegalBishopMoves(Color c, Square sq);
+
     Bitboard LegalRookMoves(Color c, Square sq);
+
     Bitboard LegalQueenMoves(Color c, Square sq);
+    
     Bitboard LegalKingMoves(Color c, Square sq);
-    Square KingSq(Color c);
-
-    // initialize the checkmask
-    Bitboard doCheckmask(Color c, Square sq);
-
-    // initialize check and pin masks
-    void initCheckPinMasks(Color c, Square sq);
-    void create_pins(Color c, Square sq);
+
+    void makemove(Move& move);
+
+    void unmakemove(Move& move);
+
+    Piece getPiece(Square sq);
+
+    // sets the internal board representation to the 
+    // FEN (Forsyth-Edwards Notation) string given
+    void parseFEN(std::string FEN);
+private:
 
     // places a piece on a particular square
     void placePiece(Piece piece, Square sq);
@@ -525,6 +529,7 @@
     inline Bitboard GetRookAttacks(Square square, Bitboard occ); 
     inline Bitboard GetQueenAttacks(Square square, Bitboard occ); 
 
+public:
     // checks if a square is being attacked by the given side
     bool isSquareAttacked(Square sq, Color c);
 };
@@ -577,33 +582,23 @@
     return Pawns(c) | Knights(c) | Bishops(c) | Rooks(c) | Queens(c) | Kings(c);
 }
 
-// returns bitboard containing all enemy pieces
 inline Bitboard Board::Enemy(Color c){
     if (c==White) return allPieces(Black);
     return allPieces(White);
 }
 
-// returns "NOT" bitboard containing all pieces
-// of the given color
 inline Bitboard Board::EnemyEmpty(Color c){
     if (c==White) return ~allPieces(White);
     return ~allPieces(Black);
 }
 
-// returns the king square of the given color
 inline Square Board::KingSq(Color c){
     if (c==White) return bsf(Kings(White));
     return bsf(Kings(Black));
 }
 
-// returns the piece bitboard of given piece 
 inline Bitboard Board::PieceBB(PieceType type, Color c) {
     return PiecesBB[c * 6 + type];
-}
-
-// returns piece and given square
-Piece Board::getPiece(Square sq){
-    return board[sq];
 }
 
 // Board constructor that takes in FEN string.
@@ -863,18 +858,17 @@
     return KING_ATTACKS_TABLE[square];
 }
 
-// initialize the check mask
 inline Bitboard Board::doCheckmask(Color c, Square sq){
     Bitboard checks = 0ULL;
     Bitboard pawn_attack    = GetPawnAttacks(sq, c);
     Bitboard knight_attack  = GetKnightAttacks(sq);
     Bitboard bishop_attack  = GetBishopAttacks(sq, allPieces(c) | allPieces(~c)) & ~allPieces(c);
-    Bitboard rook_attack    = GetRookAttacks(sq, allPieces(c)   | allPieces(~c)) & ~allPieces(c);
-
-    Bitboard pawn_mask      = pawn_attack   & Pawns(~c);
+    Bitboard rook_attack    = GetRookAttacks(sq, allPieces(c) | allPieces(~c)) & ~allPieces(c);
+
+    Bitboard pawn_mask      = pawn_attack & Pawns(~c);
     Bitboard knight_mask    = knight_attack & Knights(~c);
     Bitboard bishop_mask    = bishop_attack & (Bishops(~c) | Queens(~c));
-    Bitboard rook_mask      = rook_attack   & (Rooks(~c) | Queens(~c));
+    Bitboard rook_mask      = rook_attack & (Rooks(~c) | Queens(~c));
     doubleCheck = 0;
     if (pawn_mask) {
         checks   |= pawn_mask;
@@ -885,21 +879,20 @@
         doubleCheck++;
     }
     if (bishop_mask){
-        checks |= (bishop_attack & GetBishopAttacks(bsf(bishop_mask), allPieces(c))) | SQUARE_BB[bsf(bishop_mask)];
+        checks |= (bishop_attack & GetBishopAttacks(bsf(bishop_mask), allPieces(c))) | (1ULL << bsf(bishop_mask));
         doubleCheck++;
     } 
     if (rook_mask){
-        checks |= (rook_attack & GetRookAttacks(bsf(rook_mask), allPieces(c))) | SQUARE_BB[bsf(rook_mask)];
+        checks |= (rook_attack & GetRookAttacks(bsf(rook_mask), allPieces(c)))       | (1ULL << bsf(rook_mask));
         doubleCheck++;
     }
     return checks;
 }
 
-// initialize the pins masks
 inline void Board::create_pins(Color c, Square sq){
     Bitboard rook_attack   = GetRookAttacks(sq, allPieces(~c));
     Bitboard bishop_attack = GetBishopAttacks(sq, allPieces(~c));
-    Bitboard rook_mask     = rook_attack   & (Rooks(~c) | Queens(~c));
+    Bitboard rook_mask     = rook_attack & (Rooks(~c) | Queens(~c));
     Bitboard bishop_mask   = bishop_attack & (Bishops(~c) | Queens(~c));
     Bitboard rook_pin      = 0ULL;
     Bitboard bishop_pin    = 0ULL;
@@ -907,13 +900,13 @@
     pinMaskD  = 0ULL;
     while (rook_mask){
         Square index = poplsb(rook_mask);
-        Bitboard possible_pin = ((rook_attack) & GetRookAttacks(index, Kings(c))) | SQUARE_BB[index];
+        Bitboard possible_pin = ((rook_attack) & GetRookAttacks(index, Kings(c))) | (1ULL << index);
         if (popCount(possible_pin & allPieces(c)) == 1)
             rook_pin |= possible_pin;
     }
     while (bishop_mask){
         Square index = poplsb(bishop_mask);
-        Bitboard possible_pin = ((bishop_attack) & GetBishopAttacks(index, Kings(c))) | SQUARE_BB[index];
+        Bitboard possible_pin = ((bishop_attack) & GetBishopAttacks(index, Kings(c))) | (1ULL << index);
         if (popCount(possible_pin & allPieces(c)) == 1)
             bishop_pin |= possible_pin;
     }
@@ -921,14 +914,12 @@
     pinMaskD  = bishop_pin;
 }
 
-// initialize check and pin masks
-inline void Board::initCheckPinMasks(Color c, Square sq){
+inline void Board::init(Color c, Square sq){
     Bitboard mask = doCheckmask(c, sq);
     checkMask = mask ? mask : 18446744073709551615ULL;
     create_pins(c, sq);
 }
 
-// returns bitboard of legal pawn moves
 inline Bitboard Board::LegalPawnMoves(Color c, Square sq){
     if (doubleCheck == 2) return 0ULL;
     if (pinMaskD & (1ULL << sq)) return GetPawnAttacks(sq, c) & pinMaskD & checkMask & Enemy(c);
@@ -951,7 +942,7 @@
             removePiece(makePiece(Pawn, c), sq);
             removePiece(makePiece(Pawn, ~c), Square(enpassantSquare + offset));
             placePiece(makePiece(Pawn,c), enpassantSquare);
-            if (!isSquareAttacked(KingSq(c), ~c)) moves |= SQUARE_BB[enpassantSquare];
+            if (!isSquareAttacked(KingSq(c), ~c)) moves |= (1ULL << enpassantSquare);
             removePiece(makePiece(Pawn,c), enpassantSquare);
             placePiece(makePiece(Pawn, c), sq);
             placePiece(makePiece(Pawn, ~c), Square(enpassantSquare + offset));         
@@ -961,48 +952,39 @@
     return moves;
 }
 
-// returns bitboard of legal knight moves
 inline Bitboard Board::LegalKnightMoves(Color c, Square sq){
     if (doubleCheck == 2) return 0ULL;
-    if ((pinMaskHV | pinMaskD) & SQUARE_BB[sq]) return 0ULL;
+    if ((pinMaskHV | pinMaskD) & (1ULL << sq)) return 0ULL;
     return GetKnightAttacks(sq) & EnemyEmpty(c) & checkMask;
 }
 
-// returns bitboard of legal bishop moves
 inline Bitboard Board::LegalBishopMoves(Color c, Square sq){
     if (doubleCheck == 2) return 0ULL;
-    if (pinMaskHV & SQUARE_BB[sq]) return 0ULL;
-    if (pinMaskD  & SQUARE_BB[sq]) return GetBishopAttacks(sq, allPieces(White) | allPieces(Black)) & EnemyEmpty(c) & checkMask & pinMaskD;
+    if (pinMaskHV & (1ULL << sq)) return 0ULL;
+    if (pinMaskD & (1ULL << sq)) return GetBishopAttacks(sq, allPieces(White) | allPieces(Black)) & EnemyEmpty(c) & checkMask & pinMaskD;
     // Bitboard containing all occupancies
     const Bitboard allBB = allPieces(White) | allPieces(Black);
     return GetBishopAttacks(sq, allBB) & EnemyEmpty(c) & checkMask;
 }
 
-// returns bitboard of legal rook moves
 inline Bitboard Board::LegalRookMoves(Color c, Square sq){
     if (doubleCheck == 2) return 0ULL;
-    if (pinMaskD  & SQUARE_BB[sq]) return 0ULL;
-    if (pinMaskHV & SQUARE_BB[sq]) return GetRookAttacks(sq, allPieces(White) | allPieces(Black)) & EnemyEmpty(c) & checkMask & pinMaskHV;
+    if (pinMaskD & (1ULL << sq)) return 0ULL;
+    if (pinMaskHV & (1ULL << sq)) return GetRookAttacks(sq, allPieces(White) | allPieces(Black)) & EnemyEmpty(c) & checkMask & pinMaskHV;
     const Bitboard allBB = allPieces(White) | allPieces(Black);
     return GetRookAttacks(sq, allBB) & EnemyEmpty(c) & checkMask;
 }
 
-// returns bitboard of legal queen moves
 inline Bitboard Board::LegalQueenMoves(Color c, Square sq){
     if (doubleCheck == 2) return 0ULL;
     return LegalRookMoves(c, sq) | LegalBishopMoves(c, sq);
 }
 
-// returns bitboard of legal king moves
 inline Bitboard Board::LegalKingMoves(Color c, Square sq){
     Bitboard king_moves = GetKingAttacks(sq) & EnemyEmpty(c);
 
     // remove king
-<<<<<<< HEAD
-    PiecesBB[King + 6 * c] &= ~SQUARE_BB[sq];
-=======
     removePiece(makePiece(King, c), sq);
->>>>>>> ed72692b
 
     Bitboard legal_king = 0ULL;
     while (king_moves){
@@ -1023,44 +1005,44 @@
     if (!inCheck){
         Bitboard allBB = allPieces(White) | allPieces(Black);
         if (castlingRights & whiteKingSideCastling && sideToMove == White &&
-            !(allBB & SQUARE_BB[SQ_F1])     &&
-            !(allBB & SQUARE_BB[SQ_G1])     &&
-            (1ULL << SQ_H1 & Rooks(White))  &&
-            !(isSquareAttacked(SQ_F1, ~c))  &&
+            !(allBB & (1ULL << SQ_F1)) &&
+            !(allBB & (1ULL << SQ_G1)) &&
+            (1ULL << SQ_H1 & Rooks(White)) &&
+            !(isSquareAttacked(SQ_F1, ~c)) &&
             !(isSquareAttacked(SQ_G1, ~c)))
         {
             castlingMoves |= (1ULL << SQ_G1);
         }
 
         if (castlingRights & whiteQueenSideCastling && sideToMove == White &&
-            !(allBB & SQUARE_BB[SQ_D1])     &&
-            !(allBB & SQUARE_BB[SQ_C1])     &&
-            !(allBB & SQUARE_BB[SQ_B1])     &&
-            (1ULL << SQ_A1 & Rooks(White))  &&
-            !(isSquareAttacked(SQ_D1, ~c))  &&
+            !(allBB & (1ULL << SQ_D1)) &&
+            !(allBB & (1ULL << SQ_C1)) &&
+            !(allBB & (1ULL << SQ_B1)) &&
+            (1ULL << SQ_A1 & Rooks(White)) &&
+            !(isSquareAttacked(SQ_D1, ~c)) &&
             !(isSquareAttacked(SQ_C1, ~c)))
         {
             castlingMoves |= (1ULL << SQ_C1);
         }
 
         if (castlingRights & blackKingSideCastling && sideToMove == Black &&
-            !(allBB & SQUARE_BB[SQ_F8])    &&
-            !(allBB & SQUARE_BB[SQ_G8])    &&
+            !(allBB & (1ULL << SQ_F8)) &&
+            !(allBB & (1ULL << SQ_G8)) &&
             (1ULL << SQ_H8 & Rooks(Black)) &&
             !(isSquareAttacked(SQ_F8, ~c)) &&
             !(isSquareAttacked(SQ_G8, ~c)))
         {
-            castlingMoves |= SQUARE_BB[SQ_G8];
+            castlingMoves |= (1ULL << SQ_G8);
         }
         if (castlingRights & blackQueenSideCastling && sideToMove == Black &&
-            !(allBB & SQUARE_BB[SQ_D8])        &&
-            !(allBB & SQUARE_BB[SQ_C8])        &&
-            !(allBB & SQUARE_BB[SQ_B8])        &&
-            (1ULL << SQ_A8 & Rooks(Black))     &&
+            !(allBB & (1ULL << SQ_D8)) &&
+            !(allBB & (1ULL << SQ_C8)) &&
+            !(allBB & (1ULL << SQ_B8)) &&
+            (1ULL << SQ_A8 & Rooks(Black)) &&
             !(isSquareAttacked(SQ_D8, ~Black)) &&
             !(isSquareAttacked(SQ_C8, ~Black)))
         {
-            castlingMoves |= SQUARE_BB[SQ_C8];
+            castlingMoves |= (1ULL << SQ_C8);
         }        
     }
     return legal_king | castlingMoves;
@@ -1070,20 +1052,23 @@
 Moves Board::generateLegalMoves() {
     // init move list
     Moves moveList{};
-    initCheckPinMasks(sideToMove, KingSq(sideToMove));
-    Bitboard pawn_mask   = Pawns(sideToMove);
+    init(sideToMove, KingSq(sideToMove));
+    // printBitboard(pinMaskD);
+    // printBitboard(pinMaskHV);
+    // printBitboard(checkMask);
+    Bitboard pawn_mask = Pawns(sideToMove);
     Bitboard knight_mask = Knights(sideToMove);
     Bitboard bishop_mask = Bishops(sideToMove);
-    Bitboard rook_mask   = Rooks(sideToMove);
-    Bitboard queen_mask  = Queens(sideToMove);
-    Bitboard king_mask   = Kings(sideToMove);
+    Bitboard rook_mask = Rooks(sideToMove);
+    Bitboard queen_mask = Queens(sideToMove);
+    Bitboard king_mask = Kings(sideToMove);
     if (doubleCheck < 2){
         while (pawn_mask){
             Square source = poplsb(pawn_mask);
             Bitboard moves = LegalPawnMoves(sideToMove, source);
             while (moves){
                 Square target = poplsb(moves);
-                uint32_t capture = (SQUARE_BB[target] & Enemy(sideToMove)) ? 1 : 0;
+                uint32_t capture = ((1ULL << target) & Enemy(sideToMove)) ? 1 : 0;
                 if (rank_of(target) == 7 || rank_of(target) == 0){
                     moveList.Add(Move(source, target, makePiece(Pawn, sideToMove), makePiece(Queen, sideToMove), capture));
                     moveList.Add(Move(source, target, makePiece(Pawn, sideToMove), makePiece(Rook, sideToMove), capture));
@@ -1103,7 +1088,7 @@
             Bitboard moves = LegalKnightMoves(sideToMove, source);
             while (moves){
                 Square target = poplsb(moves);
-                uint32_t capture = (SQUARE_BB[target] & Enemy(sideToMove)) ? 1 : 0;
+                uint32_t capture = ((1ULL << target) & Enemy(sideToMove)) ? 1 : 0;
                 moveList.Add(Move(source, target, makePiece(Knight, sideToMove), None, capture));
             }
         }
@@ -1112,7 +1097,7 @@
             Bitboard moves = LegalBishopMoves(sideToMove, source);
             while (moves){
                 Square target = poplsb(moves);
-                uint32_t capture = (SQUARE_BB[target] & Enemy(sideToMove)) ? 1 : 0;
+                uint32_t capture = ((1ULL << target) & Enemy(sideToMove)) ? 1 : 0;
                 moveList.Add(Move(source, target, makePiece(Bishop, sideToMove), None, capture));
             }
         }
@@ -1121,7 +1106,7 @@
             Bitboard moves = LegalRookMoves(sideToMove, source);
             while (moves){
                 Square target = poplsb(moves);
-                uint32_t capture = (SQUARE_BB[target] & Enemy(sideToMove)) ? 1 : 0;
+                uint32_t capture = ((1ULL << target) & Enemy(sideToMove)) ? 1 : 0;
                 moveList.Add(Move(source, target, makePiece(Rook, sideToMove), None, capture));
             }
         }
@@ -1130,7 +1115,7 @@
             Bitboard moves = LegalQueenMoves(sideToMove, source);
             while (moves){
                 Square target = poplsb(moves);
-                uint32_t capture = (SQUARE_BB[target] & Enemy(sideToMove)) ? 1 : 0;
+                uint32_t capture = ((1ULL << target) & Enemy(sideToMove)) ? 1 : 0;
                 moveList.Add(Move(source, target, makePiece(Queen, sideToMove), None, capture));
             }
         }
@@ -1140,7 +1125,7 @@
     Bitboard moves = LegalKingMoves(sideToMove, source);
     while (moves){
         Square target = poplsb(moves);
-        uint32_t capture = (SQUARE_BB[target] & Enemy(sideToMove)) ? 1 : 0;
+        uint32_t capture = ((1ULL << target) & Enemy(sideToMove)) ? 1 : 0;
         if (target == SQ_G1 && source == SQ_E1)
             moveList.Add(Move(source, target, WhiteKing, None, 0, 0, 0, 1));
         else if (target == SQ_C1 && source == SQ_E1)
@@ -1156,22 +1141,24 @@
     return moveList;
 }
 
-// make a move on the board
+Piece Board::getPiece(Square sq){
+    return board[sq];
+}
 void Board::makemove(Move& move){
     bool capture = move.capture();
     Piece capturedPiece = capture ? board[move.target()] : None;
     // Safe important board information
     State safeState{};
-    safeState.enpassantCopy      = enpassantSquare;
+    safeState.enpassantCopy = enpassantSquare;
     safeState.castlingRightsCopy = castlingRights;
-    safeState.capturedPiece      = capturedPiece;
-    storeInfo[storeCount]        = safeState;
+    safeState.capturedPiece = capturedPiece;
+    storeInfo[storeCount] = safeState;
     storeCount++;
 
-    Piece piece    = move.piece();
+    Piece piece = move.piece();
     Piece promoted = move.promoted();
-    Square source  = move.source();
-    Square target  = move.target();
+    Square source = move.source();
+    Square target = move.target();
     bool enpassant = move.enpassant();
     
     // update castling rights
@@ -1223,13 +1210,13 @@
             castlingRights &= ~blackKingSideCastling;
     }
     // Rook capture loses castle rights
-    if (capture && (SQUARE_BB[target] & Rooks(~sideToMove))){
+    if (capture && (1ULL << target & Rooks(~sideToMove))){
         if (target == SQ_A1)
             castlingRights &= ~whiteQueenSideCastling;
         else if (target == SQ_H1)
             castlingRights &= ~whiteKingSideCastling;
     }
-    else if (capture && (SQUARE_BB[target] & Rooks(~sideToMove))){
+    else if (capture && (1ULL << target & Rooks(~sideToMove))){
         if (target == SQ_A8)
             castlingRights &= ~blackQueenSideCastling;
         else if (target == SQ_H8)
@@ -1271,21 +1258,19 @@
     // Switch sides
     sideToMove = ~sideToMove;
 }
-
-// unmake a move on the board
 void Board::unmakemove(Move& move){
     // Retrive important board information
     storeCount--;
     State safeState = storeInfo[storeCount];
     enpassantSquare = safeState.enpassantCopy;
-    castlingRights  = safeState.castlingRightsCopy;
+    castlingRights = safeState.castlingRightsCopy;
 
     sideToMove = ~sideToMove;
 
-    Piece piece    = move.piece();
+    Piece piece = move.piece();
     Piece promoted = move.promoted();
-    Square source  = move.source();
-    Square target  = move.target();
+    Square source = move.source();
+    Square target = move.target();
     bool enpassant = move.enpassant();
 
     removePiece(piece, target);
@@ -1331,7 +1316,6 @@
     if (sq != NO_SQ) {
         if (GetPawnAttacks  (sq, ~color) & Pawns(color))                                  return true;
         if (GetKnightAttacks(sq) & Knights(color))                                        return true;
-        if (GetKingAttacks(sq) & Kings(color))                                            return true;
         if (GetBishopAttacks(sq, allPieces(White) | allPieces(Black)) & Bishops(color))   return true;
         if (GetRookAttacks  (sq, allPieces(White) | allPieces(Black)) & Rooks(color))     return true;
         if (GetQueenAttacks (sq, allPieces(White) | allPieces(Black)) & Queens(color))    return true;
