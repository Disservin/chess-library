// This file contains the core source code for this C++ Chess library.
//
// This program is free software: you can redistribute it and/or modify
// it under the terms of the MIT License.
//
// The purpose of this library is to provide common functionalities used
// in chess applications/software such as move generation/validation and
// an overall pleasant interface to deal with when writing such software.

#pragma once

#include <iostream>
#include <cstdint>
#include <vector>
#include <string>
#include <cstring>
#include <unordered_map>
#include <bitset>
#include <intrin.h>
#include <cmath>
#include <algorithm>
#include <stack>

namespace Chess {


/**********************************\
 ==================================

               Types 

 ==================================
\**********************************/


// enum type for mapping a color to int
enum Color : uint8_t {
    White, Black
};
    
// operator for swithing piece (e.g ~White = Black)
constexpr Color operator~(Color C) { 
    return Color(C ^ Black); 
}

// enum type for mapping a piece to int
enum Piece : uint8_t {
    WhitePawn, WhiteKnight, WhiteBishop, WhiteRook, WhiteQueen, WhiteKing, 
    BlackPawn, BlackKnight, BlackBishop, BlackRook, BlackQueen, BlackKing, 
    None
};

enum PieceType : uint8_t {
    Pawn, Knight, Bishop, Rook, Queen, King
};

// enum type for mapping a square to int
enum Square : uint8_t {
    SQ_A1, SQ_B1, SQ_C1, SQ_D1, SQ_E1, SQ_F1, SQ_G1, SQ_H1,
    SQ_A2, SQ_B2, SQ_C2, SQ_D2, SQ_E2, SQ_F2, SQ_G2, SQ_H2,
    SQ_A3, SQ_B3, SQ_C3, SQ_D3, SQ_E3, SQ_F3, SQ_G3, SQ_H3,
    SQ_A4, SQ_B4, SQ_C4, SQ_D4, SQ_E4, SQ_F4, SQ_G4, SQ_H4,
    SQ_A5, SQ_B5, SQ_C5, SQ_D5, SQ_E5, SQ_F5, SQ_G5, SQ_H5,
    SQ_A6, SQ_B6, SQ_C6, SQ_D6, SQ_E6, SQ_F6, SQ_G6, SQ_H6,
    SQ_A7, SQ_B7, SQ_C7, SQ_D7, SQ_E7, SQ_F7, SQ_G7, SQ_H7,
    SQ_A8, SQ_B8, SQ_C8, SQ_D8, SQ_E8, SQ_F8, SQ_G8, SQ_H8,
    NO_SQ
};

// enums for Files
enum File : uint8_t {
    FILE_A, FILE_B, FILE_C, FILE_D, FILE_E, FILE_F, FILE_G, FILE_H
};

// enums for Ranks
enum Rank : uint8_t {
    RANK_1, RANK_2, RANK_3, RANK_4, RANK_5, RANK_6, RANK_7, RANK_8
};

// flags for makeMove function
enum Flag : uint8_t {
    allMoves, onlyCaptures
};

// castling rights masks
const uint8_t whiteKingSideCastling  = 1;
const uint8_t whiteQueenSideCastling = 2;
const uint8_t blackKingSideCastling  = 4;
const uint8_t blackQueenSideCastling = 8;


// default FEN string (start position)
const std::string defaultFEN = "rnbqkbnr/pppppppp/8/8/8/8/PPPPPPPP/RNBQKBNR w KQkq - 0 1 ";

// define some FEN string test positions
const std::string trickyPosition = "r3k2r/p1ppqpb1/bn2pnp1/3PN3/1p2P3/2N2Q1p/PPPBBPPP/R3K2R w KQkq - 0 1 ";
const std::string pawnsPosition = "rnbqkb1r/pp1p1pPp/8/2p1pP2/1P1P4/3P3P/P1P1P3/RNBQKBNR w KQkq e6 0 1";

// map a piece to its corresponding character
std::unordered_map<Piece, char> pieceToChar({
    { WhitePawn, 'P' },
    { WhiteKnight, 'N' },
    { WhiteBishop, 'B' },
    { WhiteRook, 'R' },
    { WhiteQueen, 'Q' },
    { WhiteKing, 'K' },
    { BlackPawn, 'p' },
    { BlackKnight, 'n' },
    { BlackBishop, 'b' },
    { BlackRook, 'r' },
    { BlackQueen, 'q' },
    { BlackKing, 'k' }
});

// map a character to its corresponding piece
std::unordered_map<char, Piece> charToPiece({
    { 'P', WhitePawn },
    { 'N', WhiteKnight },
    { 'B', WhiteBishop },
    { 'R', WhiteRook },
    { 'Q', WhiteQueen },
    { 'K', WhiteKing },
    { 'p', BlackPawn },
    { 'n', BlackKnight },
    { 'b', BlackBishop },
    { 'r', BlackRook },
    { 'q', BlackQueen },
    { 'k', BlackKing }
});

// map a square to its string representation
const std::string squareToString[64] = {
    "a1", "b1", "c1", "d1", "e1", "f1", "g1", "h1",
    "a2", "b2", "c2", "d2", "e2", "f2", "g2", "h2",
    "a3", "b3", "c3", "d3", "e3", "f3", "g3", "h3",
    "a4", "b4", "c4", "d4", "e4", "f4", "g4", "h4",
    "a5", "b5", "c5", "d5", "e5", "f5", "g5", "h5",
    "a6", "b6", "c6", "d6", "e6", "f6", "g6", "h6",
    "a7", "b7", "c7", "d7", "e7", "f7", "g7", "h7",
    "a8", "b8", "c8", "d8", "e8", "f8", "g8", "h8",
};

// castling rights update constants
const int squareToCastlingRights[64] = {
   13, 15, 15, 15, 12, 15, 15, 14,
   15, 15, 15, 15, 15, 15, 15, 15,
   15, 15, 15, 15, 15, 15, 15, 15,
   15, 15, 15, 15, 15, 15, 15, 15,
   15, 15, 15, 15, 15, 15, 15, 15,
   15, 15, 15, 15, 15, 15, 15, 15,
   15, 15, 15, 15, 15, 15, 15, 15,
    7, 15, 15, 15,  3, 15, 15, 11
};



/**********************************\
 ==================================

             Bitboards

 ==================================
\**********************************/


// define Bitboard as unsigned 64-bit integer
typedef uint64_t Bitboard;

//Array containing bitboard for each square (1 << sq)
const Bitboard SQUARE_BB[64] = {
    0x1, 0x2, 0x4, 0x8,
    0x10, 0x20, 0x40, 0x80,
    0x100, 0x200, 0x400, 0x800,
    0x1000, 0x2000, 0x4000, 0x8000,
    0x10000, 0x20000, 0x40000, 0x80000,
    0x100000, 0x200000, 0x400000, 0x800000,
    0x1000000, 0x2000000, 0x4000000, 0x8000000,
    0x10000000, 0x20000000, 0x40000000, 0x80000000,
    0x100000000, 0x200000000, 0x400000000, 0x800000000,
    0x1000000000, 0x2000000000, 0x4000000000, 0x8000000000,
    0x10000000000, 0x20000000000, 0x40000000000, 0x80000000000,
    0x100000000000, 0x200000000000, 0x400000000000, 0x800000000000,
    0x1000000000000, 0x2000000000000, 0x4000000000000, 0x8000000000000,
    0x10000000000000, 0x20000000000000, 0x40000000000000, 0x80000000000000,
    0x100000000000000, 0x200000000000000, 0x400000000000000, 0x800000000000000,
    0x1000000000000000, 0x2000000000000000, 0x4000000000000000, 0x8000000000000000,
};

//file masks
const Bitboard MASK_FILE[8] = {
    0x101010101010101, 0x202020202020202, 0x404040404040404, 0x808080808080808,
    0x1010101010101010, 0x2020202020202020, 0x4040404040404040, 0x8080808080808080,
};

//rank masks
const Bitboard MASK_RANK[8] = {
    0xff, 0xff00, 0xff0000, 0xff000000,
    0xff00000000, 0xff0000000000, 0xff000000000000, 0xff00000000000000
};

//diagonal masks
const Bitboard MASK_DIAGONAL[15] = {
    0x80, 0x8040, 0x804020,
    0x80402010, 0x8040201008, 0x804020100804,
    0x80402010080402, 0x8040201008040201, 0x4020100804020100,
    0x2010080402010000, 0x1008040201000000, 0x804020100000000,
    0x402010000000000, 0x201000000000000, 0x100000000000000,
};

//anti-diagonal masks
const Bitboard MASK_ANTI_DIAGONAL[15] = {
    0x1, 0x102, 0x10204,
    0x1020408, 0x102040810, 0x10204081020,
    0x1020408102040, 0x102040810204080, 0x204081020408000,
    0x408102040800000, 0x810204080000000, 0x1020408000000000,
    0x2040800000000000, 0x4080000000000000, 0x8000000000000000
};

// returns index of most significant bit
inline Square bsr(Bitboard bb) {
    unsigned long index;
    _BitScanReverse64(&index, bb);
    return Square(index);
}

//returns reversed bitboard (rotate 180 degrees)
inline Bitboard reverse(Bitboard bb) {
    bb = (bb & 0x5555555555555555) << 1 | ((bb >> 1) & 0x5555555555555555);
    bb = (bb & 0x3333333333333333) << 2 | ((bb >> 2) & 0x3333333333333333);
    bb = (bb & 0x0f0f0f0f0f0f0f0f) << 4 | ((bb >> 4) & 0x0f0f0f0f0f0f0f0f);
    bb = (bb & 0x00ff00ff00ff00ff) << 8 | ((bb >> 8) & 0x00ff00ff00ff00ff);

    return (bb << 48) | ((bb & 0xffff0000) << 16) | ((bb >> 16) & 0xffff0000) | (bb >> 48);
}


// returns index of least significant bit of given Bitboard
inline Square bsf(Bitboard bb) {
    unsigned long index;
    _BitScanForward64(&index, bb);
    return Square(index);
}

// returns index of LSB and removes that bit from given Bitboard
Square poplsb(Bitboard &bb) {
    Square lsb = bsf(bb);
    bb &= bb - 1;
    return lsb;
}


// sets bit at given square to 1
inline void setBit(Bitboard& bb, Square sq) {
    bb |= SQUARE_BB[sq];
}

inline bool isBitSet(Bitboard bb, Square sq) {
    return (bb & SQUARE_BB[sq]) ? true : false;
}

//Returns number of set bits in the bitboard
inline int popCount(Bitboard x) {
	x = x - ((x >> 1) & 0x5555555555555555);
	x = (x & 0x3333333333333333) + ((x >> 2) & 0x3333333333333333);
	x = (x + (x >> 4)) & 0x0f0f0f0f0f0f0f0f;
	x = (x * 0x0101010101010101) >> 56;
	return int(x);
}

// print given bitboard (for debugging purposes)
void printBitboard(Bitboard bb) {
    std::cout << "\n";
    for (int rank = 7; rank >= 0; rank--) {
        for (int file = 0; file < 8; file++) {
            Square sq = Square(rank * 8 + file);
            if (file == 0) std::cout << " " << rank + 1 << " ";
            std::cout << " " << (bb & (1ULL << sq) ? 1 : 0);
        }
        std::cout << "\n";
    }
    std::cout << "\n    a b c d e f g h\n\n";
}


/**********************************\
 ==================================

         Helper Functions

 ==================================
\**********************************/

// returns the rank of a given square
uint8_t rank_of(Square sq) {
    return sq >> 3;
}

// returns the file of a given square
uint8_t file_of(Square sq) {
    return sq & 7;
}

// returns diagonal of given square
uint8_t diagonal_of(Square sq) {
    return 7 + rank_of(sq) - file_of(sq);
}

// returns anti diagonal of given square
uint8_t anti_diagonal_of(Square sq) {
    return rank_of(sq) + file_of(sq);
}

// returns the piece type
PieceType piece_type(Piece p){
    return PieceType(p % 6);
}

Piece makePiece(PieceType type, Color color) {
  return Piece(6 * color + type);
}

Color piece_color(Piece p){
    return Color(p / 6);
}

inline int squareDistance(Square a, Square b) {
    return std::max(std::abs(file_of(a) - file_of(b)), std::abs(rank_of(a) - rank_of(b)));
}


/**********************************\
 ==================================

               Moves

 ==================================
\**********************************/


// class for representing a move
class Move {

private:
    // internal binary representation of a move
    uint32_t move;

public:
    // constructor for encoding a move
    inline Move(
        // main move info
        Square source  = NO_SQ,
        Square target  = NO_SQ,
        Piece piece    = None,
        Piece promoted = None,

        // move flags
        uint32_t capture    = 0,
        uint32_t doublePush = 0,
        uint32_t enpassant  = 0,
        uint32_t castling   = 0
    ) {
        move = (uint32_t)source | (uint32_t)target << 6 | (uint32_t)piece << 12 |
        (uint32_t)promoted << 16 | capture << 20 | doublePush << 21 | enpassant << 22 | castling << 23;

    }

    // extract source square
    inline Square source() {
        return Square(move & 0x3f);
    }

    // extract target square
    inline Square target() {
        return Square((move & 0xfc0) >> 6);
    }

    // extract moved piece
    inline Piece piece() {
        return Piece((move & 0xf000) >> 12);
    }

    // extract promoted piece
    inline Piece promoted() {
        return Piece((move & 0xf0000) >> 16);
    }

    // extract capture flag
    inline bool capture() {
        return (move & 0x100000) >> 20;
    }

    // extract double push flag
    inline bool doublePush() {
        return (move & 0x200000) >> 21;
    }

    // extract enpassant flag
    inline bool enpassant() {
        return (move & 0x400000) >> 22;
    }

    // extract castling flag
    inline bool castling() {
        return (move & 0x800000) >> 23;
    }

    // returns the UCI representation of a move (e.g e2e4)
    inline std::string to_uci() {
        return squareToString[this->source()] + squareToString[this->target()];
    }
};

// define move list as a vector of moves
typedef std::vector<Move> Moves;

// function for printing a move (for debugging purposes)
void printMove(Move move) {
    std::cout << "Move: " << squareToString[move.source()] << squareToString[move.target()] << " |";
    std::cout << " Piece: " << pieceToChar[move.piece()] << " |";
    std::cout << " Promoted: " << (move.promoted()==None ? "None" : std::string(1, pieceToChar[move.promoted()])) << " |";
    std::cout << " Capture: " << move.capture() << " |";
    std::cout << " Double Push: " << move.doublePush() << " |";
    std::cout << " Enpassant: " << move.enpassant() << " |";
    std::cout << " Castling: " << move.castling() << " |"; 
    std::cout << std::endl;
}


/**********************************\
 ==================================

               Board

 ==================================
\**********************************/

// struct for copying/storing previous states
struct State {
    Bitboard PiecesCopyBB[12];
    Piece    boardCopy   [64];
    Color    sideToMoveCopy;
    Square   enpassantCopy;
    uint8_t  castlingRightsCopy;
};


class Board {
public:
    // array of piece bitboards
    Bitboard PiecesBB[12];

    // array of pieces on squares
    Piece board[64];

    // current side to move
    Color sideToMove;

    // current enpassant square
    Square enpassantSquare;

    // current castling rights
    uint8_t castlingRights;

    // store previous states
    std::stack<State> storeInfo;

    // store hash key of previous states
    uint64_t gameHistory[1024];

    // Checkmask
    Bitboard checkMask = 18446744073709551615ULL;

    // Horizontal/Vertical Pinmask
    Bitboard pinMaskHV;

    // Diagonal Pinmask
    Bitboard pinMaskD;

    // Doublecheck
    uint8_t doubleCheck{};

public:
    // constructor for Board, take in a FEN string.
    // if no string is given, set board to default position
    Board(std::string FEN = defaultFEN);

    // returns a list of legal moves for current board state
    Moves generateLegalMoves();

    // prints the entire board 
    void print();

    // functions for getting individual
    // piece bitboards
    Bitboard Pawns(Color c);
    Bitboard Knights(Color c);
    Bitboard Bishops(Color c);
    Bitboard Rooks(Color c);
    Bitboard Queens(Color c);
    Bitboard Kings(Color c);
    Bitboard allPieces(Color c);
    Bitboard Enemy(Color c);
    Bitboard EnemyEmpty(Color c);
    Bitboard PieceBB(PieceType type, Color c);

    Square KingSq(Color c);
    Bitboard doCheckmask(Color c, Square sq);

    void create_pins(Color c, Square sq);

    void init(Color c, Square sq);
<<<<<<< HEAD
=======

    Bitboard LegalPawnMoves(Color c, Square sq);

    Bitboard LegalKnightMoves(Color c, Square sq);

    Bitboard LegalBishopMoves(Color c, Square sq);

    Bitboard LegalRookMoves(Color c, Square sq);

    Bitboard LegalQueenMoves(Color c, Square sq);
    
    Bitboard LegalKingMoves(Color c, Square sq);

    void makemove(Move& move);

    void unmakemove();

    Piece getPiece(Square sq);

>>>>>>> 76b78861
    // sets the internal board representation to the 
    // FEN (Forsyth-Edwards Notation) string given
    void parseFEN(std::string FEN);
private:

    // places a piece on a particular square
    void placePiece(Piece piece, Square sq);

    // removes a piece from a particular square
    void removePiece(Piece piece, Square sq);

    // functions for pawn, knight and king movegen
    inline Bitboard GetPawnPush(Square sq, Color c); 
    inline Bitboard GetPawnAttacks(Square square, Color c);
    inline Bitboard GetKnightAttacks(Square square); 
    inline Bitboard GetKingAttacks(Square square);

    // functions for sliders movegen
    inline Bitboard hyp_quint(Square square, Bitboard occ, Bitboard mask);
    inline Bitboard GetBishopAttacks(Square square, Bitboard occ); 
    inline Bitboard GetRookAttacks(Square square, Bitboard occ); 
    inline Bitboard GetQueenAttacks(Square square, Bitboard occ); 
    

<<<<<<< HEAD
    // checks if a square is being attacked by the given side
    bool isSquareAttacked(Square sq, Color c);
=======
    // functions for generating pseudo legal moves, and adding them to the move list
    inline void GenPseudoLegalPawnQuiets(Moves &moveList, Square source, Square target, Color color);
    inline void GenPseudoLegalPawnAttacks(Moves &moveList, Square source, Square target, Color color);
    inline void GenPseudoLegalPawnMoves(Moves &moveList, Square source, Square target, Color color);
    inline void GenPseudoLegalKnightMoves(Moves &moveList, Square source, Square target, Color color);
    inline void GenPseudoLegalBishopMoves(Moves &moveList, Square source, Square target, Color color);
    inline void GenPseudoLegalRookMoves(Moves &moveList, Square source, Square target, Color color);
    inline void GenPseudoLegalQueenMoves(Moves &moveList, Square source, Square target, Color color);
    inline void GenPseudoLegalKingMoves(Moves &moveList, Square source, Square target, Color color);

    // calls the corresponding function for generating pseudo legal moves for the given piece
    inline void GenPseudoLegalPieceMoves(Moves &moveList, Square source, Square target, PieceType type, Color color);
>>>>>>> 76b78861

public:
    // returns a list of pseudo legal moves. Only used
    // in order to generate legal moves afterwards
    Moves generatePseudoLegalMoves();

    // If the pseudo flag is passed in as false, then this
    // function will simply make the given move on the board.
    // If not, it will make the move and verify its legality.
    // In this case, if the move is ilegal, false is returned
    // and the move isn't made. The pseudo flag should be set 
    // to true when generating moves from the generate pseudo
    // legal moves function.
    bool makeMove(Move move, bool pseudo=false);

    // unmake the last move made
    void unmakeMove();

    // store the current board state 
    void storeBoard();

    // move a particular piece from one square to another
    void movePiece(Piece piece, Square source, Square target);
};

// move a piece from one square to another
void Board::movePiece(Piece piece, Square source, Square target) {
	PiecesBB[board[source]] ^= (SQUARE_BB[source] | SQUARE_BB[target]);
    board[target] = board[source];
	board[source] = None;
}

// place a piece on a particular square
inline void Board::placePiece(Piece piece, Square sq) {
    board[sq] = piece;
    PiecesBB[piece] |= SQUARE_BB[sq];
}

// remove a piece from a particular square
inline void Board::removePiece(Piece piece, Square sq) {
    PiecesBB[piece] &= ~SQUARE_BB[sq];
    board[sq] = None;
}

// returns pawns bitboard for given color
inline Bitboard Board::Pawns(Color c){
    return PiecesBB[c * 6];
}

// returns knights bitboard for given color
inline Bitboard Board::Knights(Color c){
    return PiecesBB[c * 6 + Knight];
}

// returns bishops bitboard for given color
inline Bitboard Board::Bishops(Color c){
    return PiecesBB[c * 6 + Bishop];
}

// returns rooks bitboard for given color
inline Bitboard Board::Rooks(Color c){
    return PiecesBB[c * 6 + Rook];
}

// returns queens bitboard for given color
inline Bitboard Board::Queens(Color c){
    return PiecesBB[c * 6 + Queen];
}


// returns king bitboard for given color
inline Bitboard Board::Kings(Color c){
    return PiecesBB[c * 6 + King];
}

// returns bitboard containing all pieces of given color
inline Bitboard Board::allPieces(Color c){
    return Pawns(c) | Knights(c) | Bishops(c) | Rooks(c) | Queens(c) | Kings(c);
}

<<<<<<< HEAD
// returns the bitboard of given piece type and color
Bitboard Board::PieceBB(PieceType type, Color c) {
=======
inline Bitboard Board::Enemy(Color c){
    if (c==White) return allPieces(Black);
    return allPieces(White);
}

inline Bitboard Board::EnemyEmpty(Color c){
    if (c==White) return ~allPieces(White);
    return ~allPieces(Black);
}

inline Square Board::KingSq(Color c){
    if (c==White) return bsf(Kings(White));
    return bsf(Kings(Black));
}

inline Bitboard Board::PieceBB(PieceType type, Color c) {
>>>>>>> 76b78861
    return PiecesBB[c * 6 + type];
}

// store current board state
void Board::storeBoard() {
    memcpy(storeInfo.PiecesCopyBB, PiecesBB, sizeof(PiecesBB));
    memcpy(storeInfo.boardCopy, board, sizeof(board));

    storeInfo.sideToMoveCopy     = sideToMove;
    storeInfo.enpassantCopy      = enpassantSquare;
    storeInfo.castlingRightsCopy = castlingRights;
}

// return to previous board state
void Board::unmakeMove() {
    memcpy(PiecesBB, storeInfo.PiecesCopyBB, sizeof(PiecesBB));
    memcpy(board, storeInfo.boardCopy, sizeof(board));

    sideToMove      = storeInfo.sideToMoveCopy;
    enpassantSquare = storeInfo.enpassantCopy;
    castlingRights  = storeInfo.castlingRightsCopy;
}

// Board constructor that takes in FEN string.
// if no parameter given, set to default position
Board::Board(std::string FEN) {
    // parse FEN string
    parseFEN(FEN);
}

// parse FEN (Forsyth-Edwards Notation) string
void Board::parseFEN(std::string FEN) {
    // reset board info
    memset(PiecesBB, 0ULL, sizeof(PiecesBB));
    memset(board, None, sizeof(board));

    // reset enpassant square
    enpassantSquare = NO_SQ;

    // reset castling rights
    castlingRights = 0;

<<<<<<< HEAD
=======
// parse FEN (Forsyth-Edwards Notation) string
void Board::parseFEN(std::string FEN) {
    // reset board info
    memset(PiecesBB, 0ULL, sizeof(PiecesBB));
    memset(board, None, sizeof(board));

    // reset enpassant square
    enpassantSquare = NO_SQ;

    // reset castling rights
    castlingRights = 0;
>>>>>>> 76b78861
    // vector containing each section of FEN string
    std::vector<std::string> tokens;

    // general purpose string to handle current token
    std::string token;

    // split tokens by spaces
    for (int i = 0; i < (int)FEN.size(); i++) {
        if (FEN[i] == ' ') {
            if (token.size() != 0) {
                tokens.push_back(token);
                token = "";
            }
            continue;
        }
        token += FEN[i];
    }

    // extract four sections from FEN string
    std::string pieces, color, castling, ep;

    if (tokens.size() >= 4) {
        pieces   = tokens[0];
        color    = tokens[1];
        castling = tokens[2];
        ep       = tokens[3];
    }
    else std::cout << "Invalid FEN string\n";

    // load pieces from FEN into internal board
    Square square = Square(56);
    for (int index = 0; index < (int)pieces.size(); index++) {
        char curr = pieces[index];
        if (charToPiece.find(curr) != charToPiece.end()) {
            Piece piece = charToPiece[curr];
            placePiece(piece, square);
            square = Square(square + 1);
        }
        else if (curr == '/') square = Square(square - 16);
        else if (isdigit(curr)) square = Square(square + (curr - '0'));
    }

    // load the side to move for the position
    sideToMove = color == "w" ? White : Black;

    // set the enpassant square for the position
    if (ep != "-") {
        int rank = ((int)ep[1]) - 49;
        int file = ((int)ep[0]) - 97;
        enpassantSquare = Square(rank * 8 + file);
    }


    // set castling rights for the position
    for (int i = 0; i < (int)castling.size(); i++) {
        switch (castling[i]) {
        case 'K':
            castlingRights |= whiteKingSideCastling;
            break;
        case 'Q':
            castlingRights |= whiteQueenSideCastling;
            break;
        case 'k':
            castlingRights |= blackKingSideCastling;
            break;
        case 'q':
            castlingRights |= blackQueenSideCastling;
            break;
        }
    }
}

// print the current board state
void Board::print() {
    std::cout << "\n";
    for (int rank = 7; rank >= 0; rank--) {
        for (int file = 0; file < 8; file++) {
            Square sq = Square(rank * 8 + file);
            if (file == 0) std::cout << " " << rank + 1 << " ";
            Piece piece = board[sq];
            if (piece == None) std::cout << " .";
            else std::cout << " " << pieceToChar[piece];
        }
        std::cout << "\n";
    }
    std::cout << "\n    a b c d e f g h\n\n";
    std::cout << "   Side:    " << ((sideToMove == White) ? "White\n" : "Black\n");

    std::cout << "   Castling:  ";
    std::cout << ((castlingRights & whiteKingSideCastling) ? "K" : "-");
    std::cout << ((castlingRights & whiteQueenSideCastling) ? "Q" : "-");
    std::cout << ((castlingRights & blackKingSideCastling) ? "k" : "-");
    std::cout << ((castlingRights & blackQueenSideCastling) ? "q" : "-");

    std::cout << "\n   Enpass:    " << ((enpassantSquare == NO_SQ) ? "NO_SQ" : squareToString[enpassantSquare]);
    std::cout << "\n";
}

/**********************************\
 ==================================

         Move generation

 ==================================
\**********************************/


// pre calculated lookup table for knight attacks
static constexpr Bitboard KNIGHT_ATTACKS_TABLE[64] = {
    0x0000000000020400, 0x0000000000050800, 0x00000000000A1100, 0x0000000000142200,
    0x0000000000284400, 0x0000000000508800, 0x0000000000A01000, 0x0000000000402000,
    0x0000000002040004, 0x0000000005080008, 0x000000000A110011, 0x0000000014220022,
    0x0000000028440044, 0x0000000050880088, 0x00000000A0100010, 0x0000000040200020,
    0x0000000204000402, 0x0000000508000805, 0x0000000A1100110A, 0x0000001422002214,
    0x0000002844004428, 0x0000005088008850, 0x000000A0100010A0, 0x0000004020002040,
    0x0000020400040200, 0x0000050800080500, 0x00000A1100110A00, 0x0000142200221400,
    0x0000284400442800, 0x0000508800885000, 0x0000A0100010A000, 0x0000402000204000,
    0x0002040004020000, 0x0005080008050000, 0x000A1100110A0000, 0x0014220022140000,
    0x0028440044280000, 0x0050880088500000, 0x00A0100010A00000, 0x0040200020400000,
    0x0204000402000000, 0x0508000805000000, 0x0A1100110A000000, 0x1422002214000000,
    0x2844004428000000, 0x5088008850000000, 0xA0100010A0000000, 0x4020002040000000,
    0x0400040200000000, 0x0800080500000000, 0x1100110A00000000, 0x2200221400000000,
    0x4400442800000000, 0x8800885000000000, 0x100010A000000000, 0x2000204000000000,
    0x0004020000000000, 0x0008050000000000, 0x00110A0000000000, 0x0022140000000000,
    0x0044280000000000, 0x0088500000000000, 0x0010A00000000000, 0x0020400000000000
};

// pre calculated lookup table for king attacks
static constexpr Bitboard KING_ATTACKS_TABLE[64] = {
    0x0000000000000302, 0x0000000000000705, 0x0000000000000E0A, 0x0000000000001C14,
    0x0000000000003828, 0x0000000000007050, 0x000000000000E0A0, 0x000000000000C040,
    0x0000000000030203, 0x0000000000070507, 0x00000000000E0A0E, 0x00000000001C141C,
    0x0000000000382838, 0x0000000000705070, 0x0000000000E0A0E0, 0x0000000000C040C0,
    0x0000000003020300, 0x0000000007050700, 0x000000000E0A0E00, 0x000000001C141C00,
    0x0000000038283800, 0x0000000070507000, 0x00000000E0A0E000, 0x00000000C040C000,
    0x0000000302030000, 0x0000000705070000, 0x0000000E0A0E0000, 0x0000001C141C0000,
    0x0000003828380000, 0x0000007050700000, 0x000000E0A0E00000, 0x000000C040C00000,
    0x0000030203000000, 0x0000070507000000, 0x00000E0A0E000000, 0x00001C141C000000,
    0x0000382838000000, 0x0000705070000000, 0x0000E0A0E0000000, 0x0000C040C0000000,
    0x0003020300000000, 0x0007050700000000, 0x000E0A0E00000000, 0x001C141C00000000,
    0x0038283800000000, 0x0070507000000000, 0x00E0A0E000000000, 0x00C040C000000000,
    0x0302030000000000, 0x0705070000000000, 0x0E0A0E0000000000, 0x1C141C0000000000,
    0x3828380000000000, 0x7050700000000000, 0xE0A0E00000000000, 0xC040C00000000000,
    0x0203000000000000, 0x0507000000000000, 0x0A0E000000000000, 0x141C000000000000,
    0x2838000000000000, 0x5070000000000000, 0xA0E0000000000000, 0x40C0000000000000
};

// pre calculated lookup table for pawn attacks
static constexpr Bitboard PAWN_ATTACKS_TABLE[2][64] = {
    
    // white pawn attacks
    { 0x200, 0x500, 0xa00, 0x1400,
      0x2800, 0x5000, 0xa000, 0x4000,
      0x20000, 0x50000, 0xa0000, 0x140000,
      0x280000, 0x500000, 0xa00000, 0x400000,
      0x2000000, 0x5000000, 0xa000000, 0x14000000,
      0x28000000, 0x50000000, 0xa0000000, 0x40000000,
      0x200000000, 0x500000000, 0xa00000000, 0x1400000000,
      0x2800000000, 0x5000000000, 0xa000000000, 0x4000000000,
      0x20000000000, 0x50000000000, 0xa0000000000, 0x140000000000,
      0x280000000000, 0x500000000000, 0xa00000000000, 0x400000000000,
      0x2000000000000, 0x5000000000000, 0xa000000000000, 0x14000000000000,
      0x28000000000000, 0x50000000000000, 0xa0000000000000, 0x40000000000000,
      0x200000000000000, 0x500000000000000, 0xa00000000000000, 0x1400000000000000,
      0x2800000000000000, 0x5000000000000000, 0xa000000000000000, 0x4000000000000000,
      0x0, 0x0, 0x0, 0x0,
      0x0, 0x0, 0x0, 0x0 }, 
    
    // black pawn attacks
    { 0x0, 0x0, 0x0, 0x0,
      0x0, 0x0, 0x0, 0x0,
      0x2, 0x5, 0xa, 0x14,
      0x28, 0x50, 0xa0, 0x40,
      0x200, 0x500, 0xa00, 0x1400,
      0x2800, 0x5000, 0xa000, 0x4000,
      0x20000, 0x50000, 0xa0000, 0x140000,
      0x280000, 0x500000, 0xa00000, 0x400000,
      0x2000000, 0x5000000, 0xa000000, 0x14000000,
      0x28000000, 0x50000000, 0xa0000000, 0x40000000,
      0x200000000, 0x500000000, 0xa00000000, 0x1400000000,
      0x2800000000, 0x5000000000, 0xa000000000, 0x4000000000,
      0x20000000000, 0x50000000000, 0xa0000000000, 0x140000000000,
      0x280000000000, 0x500000000000, 0xa00000000000, 0x400000000000,
      0x2000000000000, 0x5000000000000, 0xa000000000000, 0x14000000000000,
      0x28000000000000, 0x50000000000000, 0xa0000000000000, 0x40000000000000
    }
};


// Hyperbola Quintessence algorithm (for sliding pieces)
inline Bitboard Board::hyp_quint(Square square, Bitboard occ, Bitboard mask) {
    return (((mask & occ) - SQUARE_BB[square] * 2) ^
        reverse(reverse(mask & occ) - reverse(SQUARE_BB[square]) * 2)) & mask;
}

// get absolute pawn attacks from lookup table
inline Bitboard Board::GetPawnAttacks(Square square, Color c) {
    return PAWN_ATTACKS_TABLE[c][square];
}

// get absolute knight attacks from lookup table
inline Bitboard Board::GetKnightAttacks(Square square) {
    return KNIGHT_ATTACKS_TABLE[square];
}
 
// get bishop attacks using Hyperbola Quintessence
inline Bitboard Board::GetBishopAttacks(Square square, Bitboard occ) {
    return hyp_quint(square, occ, MASK_DIAGONAL[diagonal_of(square)]) |
           hyp_quint(square, occ, MASK_ANTI_DIAGONAL[anti_diagonal_of(square)]);
}
 
// get rook attacks using Hyperbola Quintessence
inline Bitboard Board::GetRookAttacks(Square square, Bitboard occ) {
    return hyp_quint(square, occ, MASK_FILE[file_of(square)]) |
           hyp_quint(square, occ, MASK_RANK[rank_of(square)]);
}

// get queen attacks using Hyperbola Quintessence
inline Bitboard Board::GetQueenAttacks(Square square, Bitboard occ) {
    return GetBishopAttacks(square, occ) | GetRookAttacks(square, occ);
}
  
// get absolute king attacks from lookup table
inline Bitboard Board::GetKingAttacks(Square square) {
    return KING_ATTACKS_TABLE[square];
}

<<<<<<< HEAD
=======
inline void Board::GenPseudoLegalPieceMoves(Moves &moveList, Square source, Square target, PieceType type, Color color) {
    switch (type) {
    case Pawn: GenPseudoLegalPawnMoves(moveList, source, target, color); break;
    case Knight: GenPseudoLegalKnightMoves(moveList, source, target, color); break;
    case Bishop: GenPseudoLegalBishopMoves(moveList, source, target, color); break;
    case Rook: GenPseudoLegalRookMoves(moveList, source, target, color); break;
    case Queen: GenPseudoLegalQueenMoves(moveList, source, target, color); break;
    case King: GenPseudoLegalKingMoves(moveList, source, target, color); break;
    }
}

inline void Board::GenPseudoLegalKnightMoves(Moves &moveList, Square source, Square target, Color color) {
    // initialize knight attacks bitboard
    Bitboard attacks = GetKnightAttacks(source) & ~allPieces(color);

    // loop over each attacking square
    while (attacks) {
        // initialize target square
        target = poplsb(attacks);

        // check if move is quiet
        if (!(allPieces(~color) & SQUARE_BB[target])) 
            moveList.push_back(Move(source, target, makePiece(Knight, color)));
        
        // capture move
        else moveList.push_back(Move(source, target, makePiece(Knight, color), None, 1));
    }
}

inline void Board::GenPseudoLegalBishopMoves(Moves &moveList, Square source, Square target, Color color) {
    // Bitboard containing all occupancies
    const Bitboard allBB = allPieces(White) | allPieces(Black);

    // initialize knight attacks bitboard
    Bitboard attacks = GetBishopAttacks(source, allBB) & ~allPieces(color);

    // loop over each attacking square
    while (attacks) {
        // initialize target square
        target = poplsb(attacks);

        // check if move is quiet
        if (!(allPieces(~color) & SQUARE_BB[target])) 
            moveList.push_back(Move(source, target, makePiece(Bishop, color)));
        
        // capture move
        else moveList.push_back(Move(source, target, makePiece(Bishop, color), None, 1));
    }
}

inline void Board::GenPseudoLegalRookMoves(Moves &moveList, Square source, Square target, Color color) {
    // Bitboard containing all occupancies
    const Bitboard allBB = allPieces(White) | allPieces(Black);

    // initialize knight attacks bitboard
    Bitboard attacks = GetRookAttacks(source, allBB) & ~allPieces(color);

    // loop over each attacking square
    while (attacks) {
        // initialize target square
        target = poplsb(attacks);

        // check if move is quiet
        if (!(allPieces(~color) & SQUARE_BB[target])) 
            moveList.push_back(Move(source, target, makePiece(Rook, color)));
        
        // capture move
        else moveList.push_back(Move(source, target, makePiece(Rook, color), None, 1));
    }
}

inline void Board::GenPseudoLegalQueenMoves(Moves &moveList, Square source, Square target, Color color) {
    // Bitboard containing all occupancies
    const Bitboard allBB = allPieces(White) | allPieces(Black);

    // initialize knight attacks bitboard
    Bitboard attacks = (GetRookAttacks(source, allBB) | GetBishopAttacks(source, allBB)) & ~allPieces(color);

    // loop over each attacking square
    while (attacks) {
        // initialize target square
        target = poplsb(attacks);

        // check if move is quiet
        if (!(allPieces(~color) & SQUARE_BB[target])) 
            moveList.push_back(Move(source, target, makePiece(Queen, color)));
        
        // capture move
        else moveList.push_back(Move(source, target, makePiece(Queen, color), None, 1));
    }
}

inline void Board::GenPseudoLegalKingMoves(Moves &moveList, Square source, Square target, Color color) {
    // Bitboard containing all occupancies
    const Bitboard allBB = allPieces(White) | allPieces(Black);

    // initialize knight attacks bitboard
    Bitboard attacks = GetKingAttacks(source) & ~allPieces(color);

    // loop over each attacking square
    while (attacks) {
        // initialize target square
        target = poplsb(attacks);

        // check if move is quiet
        if (!(allPieces(~color) & SQUARE_BB[target])) 
            moveList.push_back(Move(source, target, makePiece(King, color)));
        
        // capture move
        else moveList.push_back(Move(source, target, makePiece(King, color), None, 1));
    }

    // generate white kingside castling moves
    if (
        color == White && (castlingRights & whiteKingSideCastling) && !(allBB & SQUARE_BB[SQ_F1])
        && !(allBB & SQUARE_BB[SQ_G1]) && !isSquareAttacked(SQ_E1, Black) && !isSquareAttacked(SQ_F1, Black)
    ) moveList.push_back(Move(SQ_E1, SQ_G1, makePiece(King, White), None, 0, 0, 0, 1));

    // generate white queenside castling moves
    if (
        color == White && (castlingRights & whiteKingSideCastling) && !(allBB & SQUARE_BB[SQ_D1]) && !(allBB & SQUARE_BB[SQ_C1])
        && !(allBB & SQUARE_BB[SQ_B1]) && !isSquareAttacked(SQ_E1, Black) && !isSquareAttacked(SQ_D1, Black)
    ) moveList.push_back(Move(SQ_E1, SQ_C1, makePiece(King, White), None, 0, 0, 0, 1));

    // generate black kingside castling moves
    if (
        color == Black && (castlingRights & blackKingSideCastling) && !(allBB & SQUARE_BB[SQ_F8])
        && !(allBB & SQUARE_BB[SQ_G8]) && !isSquareAttacked(SQ_E8, White) && !isSquareAttacked(SQ_F8, White)
    ) moveList.push_back(Move(SQ_E8, SQ_G8, makePiece(King, Black), None, 0, 0, 0, 1));

    // generate black queenside castling moves
    if (
        color == Black && (castlingRights & blackKingSideCastling) && !(allBB & SQUARE_BB[SQ_D8]) && !(allBB & SQUARE_BB[SQ_C8])
        && !(allBB & SQUARE_BB[SQ_B8]) && !isSquareAttacked(SQ_E8, Black) && !isSquareAttacked(SQ_D8, Black)
    ) moveList.push_back(Move(SQ_E8, SQ_C8, makePiece(King, Black), None, 0, 0, 0, 1));
}


inline void Board::GenPseudoLegalPawnMoves(Moves &moveList, Square source, Square target, Color color) {
    GenPseudoLegalPawnQuiets(moveList, source, target, color);
    GenPseudoLegalPawnAttacks(moveList, source, target, color);
}

// generate pseudo legal quiet pawn moves
inline void Board::GenPseudoLegalPawnQuiets(Moves &moveList, Square source, Square target, Color color) {
    // Bitboard containing all occupancies
    const Bitboard allBB = allPieces(White) | allPieces(Black);

    // initialize target square to single pawn push
    target = bsf(GetPawnPush(source, color));

    // if the target square does not contain any piece
    if (!(allBB & SQUARE_BB[target])) {
        // check for pawn promotion
        if ((source>=SQ_A7) && (source <= SQ_H7)) {
            moveList.push_back(Move(source, target, makePiece(Pawn, color), makePiece(Queen, color)));
            moveList.push_back(Move(source, target, makePiece(Pawn, color), makePiece(Rook, color)));
            moveList.push_back(Move(source, target, makePiece(Pawn, color), makePiece(Bishop, color)));
            moveList.push_back(Move(source, target, makePiece(Pawn, color), makePiece(Knight, color)));
        } else {
            // add single pawn push
            moveList.push_back(Move(source, target, makePiece(Pawn, color)));

            // check for double pawn push
            if ((source>=SQ_A2) && (source<=SQ_H2) && !(SQUARE_BB[target + 8] & allBB)) {
                moveList.push_back(Move(source, Square(target + 8), makePiece(Pawn, color), None, 0, 1));
            }
        }
    }
}

// generate pseudo legal pawn captures 
inline void Board::GenPseudoLegalPawnAttacks(Moves &moveList, Square source, Square target, Color color) {
    // initialize pawn attacks bitboard
    Bitboard attacks = GetPawnAttacks(source, color) & allPieces(~color);

     // generate pawn captures
    while (attacks) {
        // initialize target square
        target = poplsb(attacks);

        // check for pawn promotion
        if ((source>=SQ_A7) && (source <= SQ_H7)) {
            moveList.push_back(Move(source, target, makePiece(Pawn, color), makePiece(Queen, color), 1));
            moveList.push_back(Move(source, target, makePiece(Pawn, color), makePiece(Rook, color), 1));
            moveList.push_back(Move(source, target, makePiece(Pawn, color), makePiece(Bishop, color), 1));
            moveList.push_back(Move(source, target, makePiece(Pawn, color), makePiece(Knight, color), 1));
        } else {
            // normal capture
            moveList.push_back(Move(source, target, makePiece(Pawn, color), None, 1));
        }
    }

    // generate enpassant captures
    if (enpassantSquare != NO_SQ) {
        Bitboard enpassantCapture = GetPawnAttacks(source, color) & SQUARE_BB[enpassantSquare];

        // check if enpassant capture is available. If it is,
        // initialize enpassant target square and add move
        if (enpassantCapture) {
            target = bsf(enpassantCapture);
            moveList.push_back(Move(source, target, makePiece(Pawn, color), None, 1, 0, 1));
        }
    }
}
>>>>>>> 76b78861

// checks if the square is attacked by the specified color
bool Board::isSquareAttacked(Square sq, Color color) {
    if (sq != NO_SQ) {
        if (GetPawnAttacks  (sq, ~color) & Pawns(color))                                  return true;
        if (GetKnightAttacks(sq) & Knights(color))                                        return true;
        if (GetBishopAttacks(sq, allPieces(White) | allPieces(Black)) & Bishops(color))   return true;
        if (GetRookAttacks  (sq, allPieces(White) | allPieces(Black)) & Rooks(color))     return true;
        if (GetQueenAttacks (sq, allPieces(White) | allPieces(Black)) & Queens(color))    return true;
    }
    return false;
}


inline Bitboard Board::doCheckmask(Color c, Square sq){
    Bitboard checks = 0ULL;
    Bitboard pawn_attack    = GetPawnAttacks(sq, c);
    Bitboard knight_attack  = GetKnightAttacks(sq);
    Bitboard bishop_attack  = GetBishopAttacks(sq, allPieces(c) | allPieces(~c)) & ~allPieces(c);
    Bitboard rook_attack    = GetRookAttacks(sq, allPieces(c) | allPieces(~c)) & ~allPieces(c);

    Bitboard pawn_mask      = pawn_attack & Pawns(~c);
    Bitboard knight_mask    = knight_attack & Knights(~c);
    Bitboard bishop_mask    = bishop_attack & (Bishops(~c) | Queens(~c));
    Bitboard rook_mask      = rook_attack & (Rooks(~c) | Queens(~c));
    doubleCheck = 0;
    if (pawn_mask) {
        checks   |= pawn_mask;
        doubleCheck++;
    }
    if (knight_mask){
        checks   |= knight_mask;
        doubleCheck++;
    }
    if (bishop_mask){
        checks |= (bishop_attack & GetBishopAttacks(bsf(bishop_mask), allPieces(c))) | (1ULL << bsf(bishop_mask));
        doubleCheck++;
    } 
    if (rook_mask){
        checks |= (rook_attack & GetRookAttacks(bsf(rook_mask), allPieces(c)))       | (1ULL << bsf(rook_mask));
        doubleCheck++;
    }
    return checks;
}

inline void Board::create_pins(Color c, Square sq){
    Bitboard rook_attack   = GetRookAttacks(sq, allPieces(~c));
    Bitboard bishop_attack = GetBishopAttacks(sq, allPieces(~c));
    Bitboard rook_mask     = rook_attack & (Rooks(~c) | Queens(~c));
    Bitboard bishop_mask   = bishop_attack & (Bishops(~c) | Queens(~c));
    Bitboard rook_pin      = 0ULL;
    Bitboard bishop_pin    = 0ULL;
    pinMaskHV = 0ULL;
    pinMaskD  = 0ULL;
    while (rook_mask){
        Square index = poplsb(rook_mask);
        Bitboard possible_pin = ((rook_attack) & GetRookAttacks(index, Kings(c))) | (1ULL << index);
        if (popCount(possible_pin & allPieces(c)) == 1)
            rook_pin |= possible_pin;
    }
    while (bishop_mask){
        Square index = poplsb(bishop_mask);
        Bitboard possible_pin = ((bishop_attack) & GetBishopAttacks(index, Kings(c))) | (1ULL << index);
        if (popCount(possible_pin & allPieces(c)) == 1)
            bishop_pin |= possible_pin;
    }
    pinMaskHV = rook_pin;
    pinMaskD  = bishop_pin;
}

inline void Board::init(Color c, Square sq){
    Bitboard mask = doCheckmask(c, sq);
    checkMask = mask ? mask : 18446744073709551615ULL;
    create_pins(c, sq);
}



inline Bitboard Board::LegalPawnMoves(Color c, Square sq){
    if (doubleCheck == 2) return 0ULL;
    if (pinMaskD & (1ULL << sq)) return GetPawnAttacks(sq, c) & pinMaskD & checkMask & Enemy(c);

    Bitboard not_all = ~allPieces(c) & ~allPieces(~c);
    Bitboard attacks = GetPawnAttacks(sq, c);
    Bitboard push = GetPawnPush(sq, c) & not_all;
    Bitboard push2 = c==White && rank_of(sq) == 1 ?
                     push |= (push << 8) & not_all : c==Black && rank_of(sq) == 6 ?
                     push |= (push >> 8) & not_all : 0ULL;
    if (pinMaskHV & (1ULL << sq)) return (push | push2) & pinMaskHV & checkMask;
    int8_t offset = c==White ? -8 : 8;
    if (checkMask != 18446744073709551615ULL && attacks & (1ULL << enpassantSquare) && checkMask & (1ULL << (enpassantSquare + offset))) return (GetPawnAttacks(sq, c) & (1ULL << enpassantSquare));
    if (checkMask != 18446744073709551615ULL) return ((GetPawnAttacks(sq, c) & Enemy(c)) | push | push2) & checkMask;

    Bitboard moves = ((attacks & Enemy(c)) | push | push2) & checkMask;
    if (enpassantSquare != NO_SQ && squareDistance(sq, enpassantSquare) == 1) {
        // Horizontal Ep rook pins our pawn through another pawn, our pawn can push but not take enpassant 
        if ((1ULL << enpassantSquare) & attacks){
            PiecesBB[Pawn + 6*c] &= ~(1ULL << sq);
            PiecesBB[Pawn + 6*~c] &= ~(1ULL << (enpassantSquare + offset));
            placePiece(makePiece(Pawn,c), enpassantSquare);
            if (!isSquareAttacked(KingSq(c), ~c)) moves |= (1ULL << enpassantSquare);
            removePiece(makePiece(Pawn,c), enpassantSquare);
            PiecesBB[Pawn + 6*c] |= (1ULL << sq);
            PiecesBB[Pawn + 6*~c] |= (1ULL << (enpassantSquare + offset));            
        }

    }
    return moves;
}

inline Bitboard Board::LegalKnightMoves(Color c, Square sq){
    if (doubleCheck == 2) return 0ULL;
    if ((pinMaskHV | pinMaskD) & (1ULL << sq)) return 0ULL;
    return GetKnightAttacks(sq) & EnemyEmpty(c) & checkMask;
}

inline Bitboard Board::LegalBishopMoves(Color c, Square sq){
    if (doubleCheck == 2) return 0ULL;
    if (pinMaskHV & (1ULL << sq)) return 0ULL;
    if (pinMaskD & (1ULL << sq)) return GetBishopAttacks(sq, allPieces(White) | allPieces(Black)) & EnemyEmpty(c) & checkMask & pinMaskD;
    // Bitboard containing all occupancies
    const Bitboard allBB = allPieces(White) | allPieces(Black);
    return GetBishopAttacks(sq, allBB) & EnemyEmpty(c) & checkMask;
}

inline Bitboard Board::LegalRookMoves(Color c, Square sq){
    if (doubleCheck == 2) return 0ULL;
    if (pinMaskD & (1ULL << sq)) return 0ULL;
    if (pinMaskHV & (1ULL << sq)) return GetRookAttacks(sq, allPieces(White) | allPieces(Black)) & EnemyEmpty(c) & checkMask & pinMaskHV;
    const Bitboard allBB = allPieces(White) | allPieces(Black);
    return GetRookAttacks(sq, allBB) & EnemyEmpty(c) & checkMask;
}

inline Bitboard Board::LegalQueenMoves(Color c, Square sq){
    if (doubleCheck == 2) return 0ULL;
    return LegalRookMoves(c, sq) | LegalBishopMoves(c, sq);
}

inline Bitboard Board::LegalKingMoves(Color c, Square sq){
    Bitboard king_moves = GetKingAttacks(sq) & EnemyEmpty(c);

    // remove king
    PiecesBB[King + 6 * c] &= ~(1ULL << sq);

    Bitboard legal_king = 0ULL;
    while (king_moves){
        Square index = bsf(king_moves);
        if (isSquareAttacked(index, ~c)){
            legal_king |= 0ULL;
        }
        else
            legal_king |= (1ULL << index);
        poplsb(king_moves);
    }
    
    // restore king
    PiecesBB[King + 6 * c] |= (1ULL << sq);

    Bitboard castlingMoves = 0ULL;
    bool inCheck = 18446744073709551615ULL != checkMask;
    if (!inCheck){
        Bitboard allBB = allPieces(White) | allPieces(Black);
        if (castlingRights & whiteKingSideCastling && sideToMove == White &&
            !(allBB & (1ULL << SQ_F1)) &&
            !(allBB & (1ULL << SQ_G1)) &&
            (1ULL << SQ_H1 & Rooks(White)) &&
            !(isSquareAttacked(SQ_F1, ~c)) &&
            !(isSquareAttacked(SQ_G1, ~c)))
        {
            castlingMoves |= (1ULL << SQ_G1);
        }

        if (castlingRights & whiteQueenSideCastling && sideToMove == White &&
            !(allBB & (1ULL << SQ_D1)) &&
            !(allBB & (1ULL << SQ_C1)) &&
            !(allBB & (1ULL << SQ_B1)) &&
            (1ULL << SQ_A1 & Rooks(White)) &&
            !(isSquareAttacked(SQ_D1, ~c)) &&
            !(isSquareAttacked(SQ_C1, ~c)))
        {
            castlingMoves |= (1ULL << SQ_C1);
        }

        if (castlingRights & blackKingSideCastling && sideToMove == Black &&
            !(allBB & (1ULL << SQ_F8)) &&
            !(allBB & (1ULL << SQ_G8)) &&
            (1ULL << SQ_H8 & Rooks(Black)) &&
            !(isSquareAttacked(SQ_F8, ~c)) &&
            !(isSquareAttacked(SQ_G8, ~c)))
        {
            castlingMoves |= (1ULL << SQ_G8);
        }
        if (castlingRights & blackQueenSideCastling && sideToMove == Black &&
            !(allBB & (1ULL << SQ_D8)) &&
            !(allBB & (1ULL << SQ_C8)) &&
            !(allBB & (1ULL << SQ_B8)) &&
            (1ULL << SQ_A8 & Rooks(Black)) &&
            !(isSquareAttacked(SQ_D8, ~Black)) &&
            !(isSquareAttacked(SQ_C8, ~Black)))
        {
            castlingMoves |= (1ULL << SQ_C8);
        }        
    }
    return legal_king | castlingMoves;
}

// function that returns a list of legal moves
Moves Board::generateLegalMoves() {
    // init move list
    Moves moveList;
    init(sideToMove, KingSq(sideToMove));
    // printBitboard(pinMaskD);
    // printBitboard(pinMaskHV);
    // printBitboard(checkMask);
    Bitboard pawn_mask = Pawns(sideToMove);
    Bitboard knight_mask = Knights(sideToMove);
    Bitboard bishop_mask = Bishops(sideToMove);
    Bitboard rook_mask = Rooks(sideToMove);
    Bitboard queen_mask = Queens(sideToMove);
    Bitboard king_mask = Kings(sideToMove);
    if (doubleCheck < 2){
        while (pawn_mask){
            Square source = poplsb(pawn_mask);
            Bitboard moves = LegalPawnMoves(sideToMove, source);
            while (moves){
                Square target = poplsb(moves);
                int8_t capture = ((1ULL << target) & Enemy(sideToMove)) ? 1 : 0;
                if (rank_of(target) == 7 || rank_of(target) == 0){
                    moveList.push_back(Move(source, target, makePiece(Pawn, sideToMove), makePiece(Queen, sideToMove), capture));
                    moveList.push_back(Move(source, target, makePiece(Pawn, sideToMove), makePiece(Rook, sideToMove), capture));
                    moveList.push_back(Move(source, target, makePiece(Pawn, sideToMove), makePiece(Bishop, sideToMove), capture));
                    moveList.push_back(Move(source, target, makePiece(Pawn, sideToMove), makePiece(Knight, sideToMove), capture));
                }
                else if (std::abs(source - target) == 16)
                    moveList.push_back(Move(source, target, makePiece(Pawn, sideToMove), None, capture, 1, 0));
                else if (target == enpassantSquare)
                    moveList.push_back(Move(source, target, makePiece(Pawn, sideToMove), None, 1, 0, 1));
                else
                    moveList.push_back(Move(source, target, makePiece(Pawn, sideToMove), None, capture, 0, 0));
            }
        }
        while (knight_mask){
            Square source = poplsb(knight_mask);
            Bitboard moves = LegalKnightMoves(sideToMove, source);
            while (moves){
                Square target = poplsb(moves);
                int8_t capture = ((1ULL << target) & Enemy(sideToMove)) ? 1 : 0;
                moveList.push_back(Move(source, target, makePiece(Knight, sideToMove), None, capture));
            }
        }
        while (bishop_mask){
            Square source = poplsb(bishop_mask);
            Bitboard moves = LegalBishopMoves(sideToMove, source);
            while (moves){
                Square target = poplsb(moves);
                int8_t capture = ((1ULL << target) & Enemy(sideToMove)) ? 1 : 0;
                moveList.push_back(Move(source, target, makePiece(Bishop, sideToMove), None, capture));
            }
        }
        while (rook_mask){
            Square source = poplsb(rook_mask);
            Bitboard moves = LegalRookMoves(sideToMove, source);
            while (moves){
                Square target = poplsb(moves);
                int8_t capture = ((1ULL << target) & Enemy(sideToMove)) ? 1 : 0;
                moveList.push_back(Move(source, target, makePiece(Rook, sideToMove), None, capture));
            }
        }
        while (queen_mask){
            Square source = poplsb(queen_mask);
            Bitboard moves = LegalQueenMoves(sideToMove, source);
            while (moves){
                Square target = poplsb(moves);
                int8_t capture = ((1ULL << target) & Enemy(sideToMove)) ? 1 : 0;
                moveList.push_back(Move(source, target, makePiece(Queen, sideToMove), None, capture));
            }
        }
    }

    Square source = poplsb(king_mask);
    Bitboard moves = LegalKingMoves(sideToMove, source);
    while (moves){
        Square target = poplsb(moves);
        int8_t capture = ((1ULL << target) & Enemy(sideToMove)) ? 1 : 0;
        if (target == SQ_G1 && source == SQ_E1)
            moveList.push_back(Move(source, target, makePiece(King, sideToMove), None, 0, 0, 0, 1));
        else if (target == SQ_C1 && source == SQ_E1)
            moveList.push_back(Move(source, target, makePiece(King, sideToMove), None, 0, 0, 0, 1));
        else if (target == SQ_G8 && source == SQ_E8)
            moveList.push_back(Move(source, target, makePiece(King, sideToMove), None, 0, 0, 0, 1));
        else if (target == SQ_C8 && source == SQ_E8)
            moveList.push_back(Move(source, target, makePiece(King, sideToMove), None, 0, 0, 0, 1));
        else
            moveList.push_back(Move(source, target, makePiece(King, sideToMove), None, capture));
    }

    return moveList;
}

Piece Board::getPiece(Square sq){
    return board[sq];
}
void Board::makemove(Move& move){
    State safeState{};
    std::copy(std::begin(PiecesBB), std::end(PiecesBB), safeState.PiecesCopyBB);
    std::copy(std::begin(board), std::end(board), safeState.boardCopy);
    safeState.sideToMoveCopy = sideToMove;
    safeState.enpassantCopy = enpassantSquare;
    safeState.castlingRightsCopy = castlingRights;
    storeInfo.push(safeState);
    // update castling rights
    if (move.piece() == makePiece(King, sideToMove)){
        if (move.source() == SQ_E1 && move.target() == SQ_G1 && castlingRights & whiteKingSideCastling){
            castlingRights &= ~whiteKingSideCastling;
            castlingRights &= ~whiteQueenSideCastling;
            removePiece(makePiece(Rook, White), SQ_H1);
            placePiece(makePiece(Rook, White), SQ_F1);
        }  
        else if (move.source() == SQ_E8 && move.target() == SQ_G8 && castlingRights & blackKingSideCastling){
            castlingRights &= ~blackKingSideCastling;
            castlingRights &= ~blackQueenSideCastling;
            removePiece(makePiece(Rook, Black), SQ_H8);
            placePiece(makePiece(Rook, Black), SQ_F8);
        }
        else if (move.source() == SQ_E1 && move.target() == SQ_C1 && castlingRights & whiteQueenSideCastling){
            castlingRights &= ~whiteQueenSideCastling;
            castlingRights &= ~whiteKingSideCastling;
            removePiece(makePiece(Rook, White), SQ_A1);
            placePiece(makePiece(Rook, White), SQ_D1);
        } 
        else if (move.source() == SQ_E8 && move.target() == SQ_C8 && castlingRights & blackQueenSideCastling){
            castlingRights &= ~blackQueenSideCastling;
            castlingRights &= ~blackKingSideCastling;
            removePiece(makePiece(Rook, Black), SQ_A8);
            placePiece(makePiece(Rook, Black), SQ_D8);
        }
    }
    if (move.piece() == makePiece(King, sideToMove) && sideToMove == White){
        castlingRights &= ~whiteKingSideCastling;
        castlingRights &= ~whiteQueenSideCastling;
    }
        if (move.piece() == makePiece(King, sideToMove) && sideToMove == Black){
        castlingRights &= ~blackKingSideCastling;
        castlingRights &= ~blackQueenSideCastling;
    }
    // rook move loses castle rights
    if (move.piece() == makePiece(Rook, White)){
        if (move.source() == SQ_A1)
            castlingRights &= ~whiteQueenSideCastling;
        else if (move.source() == SQ_H1)
            castlingRights &= ~whiteKingSideCastling;
    }
    else if (move.piece() == makePiece(Rook, Black)){
        if (move.source() == SQ_A8)
            castlingRights &= ~blackQueenSideCastling;
        else if (move.source() == SQ_H8)
            castlingRights &= ~blackKingSideCastling;
    }
    // Rook capture loses castle rights
    if (move.capture() && (1ULL << move.target() & Rooks(~sideToMove))){
        if (move.target() == SQ_A1)
            castlingRights &= ~whiteQueenSideCastling;
        else if (move.target() == SQ_H1)
            castlingRights &= ~whiteKingSideCastling;
    }
    else if (move.capture() && (1ULL << move.target() & Rooks(~sideToMove))){
        if (move.target() == SQ_A8)
            castlingRights &= ~blackQueenSideCastling;
        else if (move.target() == SQ_H8)
            castlingRights &= ~blackKingSideCastling;
    }

    // enpassant capture
    if (move.target() == enpassantSquare && move.enpassant() == 1){
        int8_t offset = sideToMove == White ? -8 : 8;
        removePiece(makePiece(Pawn, ~sideToMove), Square(move.target() + offset));
    }

    // update enpassant square
    enpassantSquare = NO_SQ;
    if (move.piece() == makePiece(Pawn, sideToMove) && std::abs(move.source() - move.target()) == 16){
        int8_t offset = sideToMove == White ? -8 : 8;
        Bitboard epMask = GetPawnAttacks(Square(move.target() + offset), sideToMove);
        if (epMask & Pawns(~sideToMove))
            enpassantSquare = Square(move.target() + offset);
    }


    // update half move clock
    // if (move.piece() == makePiece(Pawn, sideToMove))
    //     halfMoveClock = 0;
    if (move.capture())
        removePiece(getPiece(move.target()), move.target());

    removePiece(move.piece(), move.source());
    placePiece(move.piece(), move.target());

    if (move.promoted() != None){
        removePiece(move.piece(), move.target());
        placePiece(move.promoted(), move.target());
    }

    // Switch sides
    sideToMove = ~sideToMove;
}
void Board::unmakemove(){
    State safeState = storeInfo.top();
    
    std::copy(std::begin(safeState.PiecesCopyBB), std::end(safeState.PiecesCopyBB), PiecesBB);
    std::copy(std::begin(safeState.boardCopy), std::end(safeState.boardCopy), board);
    sideToMove = safeState.sideToMoveCopy;
    enpassantSquare = safeState.enpassantCopy;
    castlingRights = safeState.castlingRightsCopy;
    storeInfo.pop();
}

}<|MERGE_RESOLUTION|>--- conflicted
+++ resolved
@@ -1,12 +1,3 @@
-// This file contains the core source code for this C++ Chess library.
-//
-// This program is free software: you can redistribute it and/or modify
-// it under the terms of the MIT License.
-//
-// The purpose of this library is to provide common functionalities used
-// in chess applications/software such as move generation/validation and
-// an overall pleasant interface to deal with when writing such software.
-
 #pragma once
 
 #include <iostream>
@@ -21,14 +12,14 @@
 #include <algorithm>
 #include <stack>
 
+
+
 namespace Chess {
 
 
 /**********************************\
  ==================================
-
                Types 
-
  ==================================
 \**********************************/
 
@@ -140,25 +131,11 @@
     "a8", "b8", "c8", "d8", "e8", "f8", "g8", "h8",
 };
 
-// castling rights update constants
-const int squareToCastlingRights[64] = {
-   13, 15, 15, 15, 12, 15, 15, 14,
-   15, 15, 15, 15, 15, 15, 15, 15,
-   15, 15, 15, 15, 15, 15, 15, 15,
-   15, 15, 15, 15, 15, 15, 15, 15,
-   15, 15, 15, 15, 15, 15, 15, 15,
-   15, 15, 15, 15, 15, 15, 15, 15,
-   15, 15, 15, 15, 15, 15, 15, 15,
-    7, 15, 15, 15,  3, 15, 15, 11
-};
-
 
 
 /**********************************\
  ==================================
-
              Bitboards
-
  ==================================
 \**********************************/
 
@@ -284,9 +261,7 @@
 
 /**********************************\
  ==================================
-
          Helper Functions
-
  ==================================
 \**********************************/
 
@@ -330,9 +305,7 @@
 
 /**********************************\
  ==================================
-
                Moves
-
  ==================================
 \**********************************/
 
@@ -403,17 +376,11 @@
     inline bool castling() {
         return (move & 0x800000) >> 23;
     }
-
-    // returns the UCI representation of a move (e.g e2e4)
-    inline std::string to_uci() {
-        return squareToString[this->source()] + squareToString[this->target()];
-    }
 };
 
 // define move list as a vector of moves
 typedef std::vector<Move> Moves;
 
-// function for printing a move (for debugging purposes)
 void printMove(Move move) {
     std::cout << "Move: " << squareToString[move.source()] << squareToString[move.target()] << " |";
     std::cout << " Piece: " << pieceToChar[move.piece()] << " |";
@@ -428,9 +395,7 @@
 
 /**********************************\
  ==================================
-
                Board
-
  ==================================
 \**********************************/
 
@@ -445,7 +410,7 @@
 
 
 class Board {
-public:
+private:
     // array of piece bitboards
     Bitboard PiecesBB[12];
 
@@ -482,7 +447,7 @@
 public:
     // constructor for Board, take in a FEN string.
     // if no string is given, set board to default position
-    Board(std::string FEN = defaultFEN);
+    Board(std::string FEN=defaultFEN);
 
     // returns a list of legal moves for current board state
     Moves generateLegalMoves();
@@ -509,8 +474,6 @@
     void create_pins(Color c, Square sq);
 
     void init(Color c, Square sq);
-<<<<<<< HEAD
-=======
 
     Bitboard LegalPawnMoves(Color c, Square sq);
 
@@ -530,7 +493,6 @@
 
     Piece getPiece(Square sq);
 
->>>>>>> 76b78861
     // sets the internal board representation to the 
     // FEN (Forsyth-Edwards Notation) string given
     void parseFEN(std::string FEN);
@@ -555,10 +517,6 @@
     inline Bitboard GetQueenAttacks(Square square, Bitboard occ); 
     
 
-<<<<<<< HEAD
-    // checks if a square is being attacked by the given side
-    bool isSquareAttacked(Square sq, Color c);
-=======
     // functions for generating pseudo legal moves, and adding them to the move list
     inline void GenPseudoLegalPawnQuiets(Moves &moveList, Square source, Square target, Color color);
     inline void GenPseudoLegalPawnAttacks(Moves &moveList, Square source, Square target, Color color);
@@ -571,38 +529,16 @@
 
     // calls the corresponding function for generating pseudo legal moves for the given piece
     inline void GenPseudoLegalPieceMoves(Moves &moveList, Square source, Square target, PieceType type, Color color);
->>>>>>> 76b78861
 
 public:
     // returns a list of pseudo legal moves. Only used
     // in order to generate legal moves afterwards
     Moves generatePseudoLegalMoves();
 
-    // If the pseudo flag is passed in as false, then this
-    // function will simply make the given move on the board.
-    // If not, it will make the move and verify its legality.
-    // In this case, if the move is ilegal, false is returned
-    // and the move isn't made. The pseudo flag should be set 
-    // to true when generating moves from the generate pseudo
-    // legal moves function.
-    bool makeMove(Move move, bool pseudo=false);
-
-    // unmake the last move made
-    void unmakeMove();
-
-    // store the current board state 
-    void storeBoard();
-
-    // move a particular piece from one square to another
-    void movePiece(Piece piece, Square source, Square target);
-};
-
-// move a piece from one square to another
-void Board::movePiece(Piece piece, Square source, Square target) {
-	PiecesBB[board[source]] ^= (SQUARE_BB[source] | SQUARE_BB[target]);
-    board[target] = board[source];
-	board[source] = None;
-}
+public:
+    // checks if a square is being attacked by the given side
+    bool isSquareAttacked(Square sq, Color c);
+};
 
 // place a piece on a particular square
 inline void Board::placePiece(Piece piece, Square sq) {
@@ -652,10 +588,6 @@
     return Pawns(c) | Knights(c) | Bishops(c) | Rooks(c) | Queens(c) | Kings(c);
 }
 
-<<<<<<< HEAD
-// returns the bitboard of given piece type and color
-Bitboard Board::PieceBB(PieceType type, Color c) {
-=======
 inline Bitboard Board::Enemy(Color c){
     if (c==White) return allPieces(Black);
     return allPieces(White);
@@ -672,33 +604,22 @@
 }
 
 inline Bitboard Board::PieceBB(PieceType type, Color c) {
->>>>>>> 76b78861
     return PiecesBB[c * 6 + type];
-}
-
-// store current board state
-void Board::storeBoard() {
-    memcpy(storeInfo.PiecesCopyBB, PiecesBB, sizeof(PiecesBB));
-    memcpy(storeInfo.boardCopy, board, sizeof(board));
-
-    storeInfo.sideToMoveCopy     = sideToMove;
-    storeInfo.enpassantCopy      = enpassantSquare;
-    storeInfo.castlingRightsCopy = castlingRights;
-}
-
-// return to previous board state
-void Board::unmakeMove() {
-    memcpy(PiecesBB, storeInfo.PiecesCopyBB, sizeof(PiecesBB));
-    memcpy(board, storeInfo.boardCopy, sizeof(board));
-
-    sideToMove      = storeInfo.sideToMoveCopy;
-    enpassantSquare = storeInfo.enpassantCopy;
-    castlingRights  = storeInfo.castlingRightsCopy;
 }
 
 // Board constructor that takes in FEN string.
 // if no parameter given, set to default position
 Board::Board(std::string FEN) {
+    // reset board info
+    memset(PiecesBB, 0ULL, sizeof(PiecesBB));
+    memset(board, None, sizeof(board));
+
+    // reset enpassant square
+    enpassantSquare = NO_SQ;
+
+    // reset castling rights
+    castlingRights = 0;
+    
     // parse FEN string
     parseFEN(FEN);
 }
@@ -714,21 +635,6 @@
 
     // reset castling rights
     castlingRights = 0;
-
-<<<<<<< HEAD
-=======
-// parse FEN (Forsyth-Edwards Notation) string
-void Board::parseFEN(std::string FEN) {
-    // reset board info
-    memset(PiecesBB, 0ULL, sizeof(PiecesBB));
-    memset(board, None, sizeof(board));
-
-    // reset enpassant square
-    enpassantSquare = NO_SQ;
-
-    // reset castling rights
-    castlingRights = 0;
->>>>>>> 76b78861
     // vector containing each section of FEN string
     std::vector<std::string> tokens;
 
@@ -829,9 +735,7 @@
 
 /**********************************\
  ==================================
-
          Move generation
-
  ==================================
 \**********************************/
 
@@ -923,6 +827,10 @@
     return (((mask & occ) - SQUARE_BB[square] * 2) ^
         reverse(reverse(mask & occ) - reverse(SQUARE_BB[square]) * 2)) & mask;
 }
+// get Pawn push bitboard
+inline Bitboard Board::GetPawnPush(Square sq, Color c) {
+    return (c == White) ? (SQUARE_BB[sq + 8]) : (SQUARE_BB[sq - 8]);
+}
 
 // get absolute pawn attacks from lookup table
 inline Bitboard Board::GetPawnAttacks(Square square, Color c) {
@@ -956,8 +864,6 @@
     return KING_ATTACKS_TABLE[square];
 }
 
-<<<<<<< HEAD
-=======
 inline void Board::GenPseudoLegalPieceMoves(Moves &moveList, Square source, Square target, PieceType type, Color color) {
     switch (type) {
     case Pawn: GenPseudoLegalPawnMoves(moveList, source, target, color); break;
@@ -1163,7 +1069,6 @@
         }
     }
 }
->>>>>>> 76b78861
 
 // checks if the square is attacked by the specified color
 bool Board::isSquareAttacked(Square sq, Color color) {
@@ -1176,7 +1081,6 @@
     }
     return false;
 }
-
 
 inline Bitboard Board::doCheckmask(Color c, Square sq){
     Bitboard checks = 0ULL;
@@ -1240,7 +1144,29 @@
     create_pins(c, sq);
 }
 
-
+// funtion that returns a list of pseudo-legal moves
+Moves Board::generatePseudoLegalMoves() {
+    // init empty move list
+    Moves moveList;
+    init(sideToMove, bsf(Kings(sideToMove)));
+
+    // loop over all 6 pieces
+    for (int piece = (int)Pawn; piece <= (int)King; piece++) {
+        // store copy of current piece's bitboard
+        Bitboard bitboard = PieceBB(PieceType(piece), sideToMove);
+
+        // loop over pieces within piece bitboard
+        while (bitboard) {
+            // extract current source square and remove it
+            Square source = poplsb(bitboard);
+
+            // generate corresponding piece pseudo legal moves
+            GenPseudoLegalPieceMoves(moveList, source, Square(0), PieceType(piece), sideToMove);
+        }
+    }
+
+    return moveList;
+}
 
 inline Bitboard Board::LegalPawnMoves(Color c, Square sq){
     if (doubleCheck == 2) return 0ULL;
