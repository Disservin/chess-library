--- conflicted
+++ resolved
@@ -5,14 +5,6 @@
 using namespace Chess;
 
 int main() {
-<<<<<<< HEAD
-    Board board = Board("7q/6P1/8/2P1K2r/8/8/3p4/8 w - - 0 1");
-    board.print();
-
-    // printBitboard(GetBishopAttacks(SQ_E4, SQUARE_BB[SQ_C2]));
-    // printBitboard(board.doCheckmask(White, SQ_E3));
-    printBitboard(board.create_pins(White, SQ_E5));
-=======
     Board board = Board(trickyPosition);
     board.print();
 
@@ -21,5 +13,4 @@
         printMove(moveList[i]);
     }
     std::cout << "Number of moves: " << moveList.size() << std::endl;
->>>>>>> 737ab2cf
 }